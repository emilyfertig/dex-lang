# Set shell to bash to resolve symbolic links when looking up
# executables, to support user-account installation of stack.
SHELL=/bin/bash

STACK=$(shell command -v stack 2>/dev/null)
ifeq (, $(STACK))
	STACK=cabal

	PROF := --enable-library-profiling --enable-executable-profiling

	dex     := cabal exec dex --
	dexprof := cabal exec $(PROF) dex -- +RTS -p -RTS
else
	STACK=stack

	PLATFORM := $(shell uname -s)
	ifeq ($(PLATFORM),Darwin)
		STACK=stack --stack-yaml=stack-macos.yaml
	endif

	# Using separate stack-work directories to avoid recompiling when
	# changing between debug and non-debug builds, per
	# https://github.com/commercialhaskell/stack/issues/1132#issuecomment-386666166
	PROF := --trace --work-dir .stack-work-prof

	dex     := $(STACK) exec         dex --
	dexprof := $(STACK) exec $(PROF) dex --
endif


# --- building Dex ---

CFLAGS := -fPIC

# CUDA
ifneq (,$(wildcard /usr/local/cuda/include/cuda.h))
STACK_FLAGS = --flag dex:cuda
CFLAGS := $(CFLAGS) -I/usr/local/cuda/include -DDEX_CUDA
endif

# libpng
ifneq (,$(wildcard /usr/local/include/png.h))
CFLAGS := $(CFLAGS) -I/usr/local/include
endif

ifneq (,$(PREFIX))
STACK_BIN_PATH := --local-bin-path $(PREFIX)
endif

ifeq (1,$(DEX_LLVM_HEAD))
ifeq ($(PLATFORM),Darwin)
	$(error LLVM head builds not supported on macOS!)
endif
STACK_FLAGS := $(STACK_FLAGS) --flag dex:llvm-head
STACK := $(STACK) --stack-yaml=stack-llvm-head.yaml
endif

CXXFLAGS := $(CFLAGS) -std=c++11 -fno-exceptions -fno-rtti
CFLAGS := $(CFLAGS) -std=c11

.PHONY: all
all: build

# type-check only
tc: dexrt-llvm
	$(STACK) build $(STACK_FLAGS) --ghc-options -fno-code

build: dexrt-llvm
	$(STACK) build $(STACK_FLAGS)

watch: dexrt-llvm
	$(STACK) build $(STACK_FLAGS) --file-watch

install: dexrt-llvm
	$(STACK) install $(STACK_BIN_PATH) --flag dex:optimized $(STACK_FLAGS)

build-prof: dexrt-llvm
	$(STACK) build $(PROF) --flag dex:-foreign

# For some reason stack fails to detect modifications to foreign library files
build-ffis: dexrt-llvm
	$(STACK) build $(STACK_FLAGS) --force-dirty
	$(eval STACK_INSTALL_DIR=$(shell $(STACK) path --local-install-root))
	cp $(STACK_INSTALL_DIR)/lib/libDex.so python/dex/
	cp $(STACK_INSTALL_DIR)/lib/libDex.so julia/deps/

build-ci: dexrt-llvm
	$(STACK) build $(STACK_FLAGS) --force-dirty --ghc-options "-Werror -fforce-recomp"

build-nolive: dexrt-llvm
	$(STACK) build $(STACK_FLAGS) --flag dex:-live

build-safe-names: dexrt-llvm
	$(STACK) build $(STACK_FLAGS) --flag dex:safe-names

dexrt-llvm: src/lib/dexrt.bc

%.bc: %.cpp
	clang++ $(CXXFLAGS) -DDEX_LIVE -c -emit-llvm $^ -o $@

# --- running tests ---

example-names = mandelbrot pi sierpinski rejection-sampler \
                regression brownian_motion particle-swarm-optimizer \
                ode-integrator mcmc ctc raytrace particle-filter \
                isomorphisms ode-integrator fluidsim \
<<<<<<< HEAD
                sgd chol tutorial kernelregression \
=======
                sgd psd fft tutorial vega-plotting kernelregression \
>>>>>>> 3626ccf9
                quaternions manifold-gradients schrodinger
# TODO: re-enable
# vega-plotting

test-names = uexpr-tests adt-tests type-tests eval-tests show-tests \
             shadow-tests monad-tests io-tests exception-tests sort-tests \
             ad-tests parser-tests serialize-tests parser-combinator-tests \
             record-variant-tests typeclass-tests complex-tests trig-tests \
             linalg-tests

lib-names = diagram plot png

all-names = $(test-names:%=tests/%) $(example-names:%=examples/%)

quine-test-targets = $(all-names:%=run-%)

update-test-targets    = $(test-names:%=update-tests-%)
update-example-targets = $(example-names:%=update-examples-%)

doc-example-names = $(example-names:%=doc/examples/%.html)

doc-lib-names = $(lib-names:%=doc/lib/%.html)

tests: quine-tests repl-test

quine-tests: $(quine-test-targets)

run-%: export DEX_ALLOW_CONTRACTIONS=0
run-%: export DEX_TEST_MODE=t

run-tests/%: tests/%.dx build
	misc/check-quine $< $(dex) script --allow-errors
run-examples/%: examples/%.dx build
	misc/check-quine $< $(dex) script --allow-errors

# Run these with profiling on while they're catching lots of crashes
prop-tests: cbits/libdex.so
	$(STACK) test $(PROF)

update-%: export DEX_ALLOW_CONTRACTIONS=0
update-%: export DEX_TEST_MODE=t

update-all: $(update-test-targets) $(update-example-targets)

update-tests-%: tests/%.dx build
	$(dex) script --allow-errors $< > $<.tmp
	mv $<.tmp $<

update-examples-%: examples/%.dx build
	$(dex) script --allow-errors $< > $<.tmp
	mv $<.tmp $<

run-gpu-tests: export DEX_ALLOC_CONTRACTIONS=0
run-gpu-tests: tests/gpu-tests.dx build
	misc/check-quine $< $(dex) --backend llvm-cuda script --allow-errors

update-gpu-tests: export DEX_ALLOW_CONTRACTIONS=0
update-gpu-tests: tests/gpu-tests.dx build
	$(dex) --backend llvm-cuda script --allow-errors $< > $<.tmp
	mv $<.tmp $<

uexpr-tests:
	misc/check-quine examples/uexpr-tests.dx $(dex) script

repl-test:
	misc/check-no-diff \
	  tests/repl-multiline-test-expected-output \
	  <($(dex) repl < tests/repl-multiline-test.dx)

# --- running and querying benchmarks ---

bench-summary:
	sqlite3 results.db < benchmarks/queries/result-summary.sql

# bench-set-standard:
# 	python3 dexbench.py adhoc --name standard

# bench-compare:
# 	python3 dexbench.py adhoc --name proposed
# 	cat <(  echo ".parameter set :old_version standard" \
#              && echo ".parameter set :new_version proposed" \
#              && cat queries/compare-versions.sql )          \
#           | sqlite3 bench_results.db

# --- building docs ---

slow-docs = doc/examples/mnist-nearest-neighbors.html

docs: doc-prelude $(doc-example-names) $(doc-lib-names) $(slow-docs)

doc-prelude: lib/prelude.dx
	mkdir -p doc
	$(dex) --prelude /dev/null script lib/prelude.dx --outfmt html > doc/prelude.html

doc/examples/%.html: examples/%.dx
	mkdir -p doc/examples
	$(dex) script $^ --outfmt html > $@

doc/lib/%.html: lib/%.dx
	mkdir -p doc/lib
	$(dex) script $^ --outfmt html > $@

clean:
	$(STACK) clean
	rm -rf src/lib/dexrt.bc<|MERGE_RESOLUTION|>--- conflicted
+++ resolved
@@ -104,11 +104,7 @@
                 regression brownian_motion particle-swarm-optimizer \
                 ode-integrator mcmc ctc raytrace particle-filter \
                 isomorphisms ode-integrator fluidsim \
-<<<<<<< HEAD
-                sgd chol tutorial kernelregression \
-=======
-                sgd psd fft tutorial vega-plotting kernelregression \
->>>>>>> 3626ccf9
+                sgd psd fft chol tutorial kernelregression \
                 quaternions manifold-gradients schrodinger
 # TODO: re-enable
 # vega-plotting
