# Set shell to bash to resolve symbolic links when looking up
# executables, to support user-account installation of stack.
SHELL=/bin/bash

STACK=$(shell command -v stack 2>/dev/null)
ifeq (, $(STACK))
	STACK=cabal

	PROF := --enable-library-profiling --enable-executable-profiling

	dex     := cabal exec dex --
	dexprof := cabal exec $(PROF) dex -- +RTS -p -RTS
else
	STACK=stack

	PLATFORM := $(shell uname -s)
	ifeq ($(PLATFORM),Darwin)
		STACK=stack --stack-yaml=stack-macos.yaml
	endif

	# Using separate stack-work directories to avoid recompiling when
	# changing between debug and non-debug builds, per
	# https://github.com/commercialhaskell/stack/issues/1132#issuecomment-386666166
	PROF := --profile --work-dir .stack-work-prof

	dex     := $(STACK) exec         dex --
	dexprof := $(STACK) exec $(PROF) dex --
endif


# --- building Dex ---

CFLAGS := -fPIC

# CUDA
ifneq (,$(wildcard /usr/local/cuda/include/cuda.h))
STACK_FLAGS = --flag dex:cuda
CFLAGS := $(CFLAGS) -I/usr/local/cuda/include -DDEX_CUDA
endif

# libpng
ifneq (,$(wildcard /usr/local/include/png.h))
CFLAGS := $(CFLAGS) -I/usr/local/include
endif

ifneq (,$(PREFIX))
STACK_BIN_PATH := --local-bin-path $(PREFIX)
endif

CXXFLAGS := $(CFLAGS) -std=c++11 -fno-exceptions -fno-rtti
CFLAGS := $(CFLAGS) -std=c11

.PHONY: all
all: build

# type-check only
tc: dexrt-llvm
	$(STACK) build $(STACK_FLAGS) --ghc-options -fno-code

build: dexrt-llvm
	$(STACK) build $(STACK_FLAGS)

install: dexrt-llvm
	$(STACK) install $(STACK_BIN_PATH) --flag dex:optimized $(STACK_FLAGS)

build-prof: dexrt-llvm
	$(STACK) build $(PROF)

dexrt-llvm: src/lib/dexrt.bc

# For some reason stack fails to detect modifications to foreign library files
build-python: build
	$(STACK) build $(STACK_FLAGS) --force-dirty
	$(eval STACK_INSTALL_DIR=$(shell stack path --local-install-root))
	cp $(STACK_INSTALL_DIR)/lib/libDex.so python/dex/

%.bc: %.cpp
	clang++ $(CXXFLAGS) -c -emit-llvm $^ -o $@

# --- running tests ---

# TODO: re-enable linear-tests ad-tests include-test chol
example-names = mandelbrot pi sierpinski \
                regression brownian_motion particle-swarm-optimizer \
<<<<<<< HEAD
                ode-integrator parser-tests serialize-tests \
                mcmc record-variant-tests simple-include-test ctc \
                raytrace particle-filter
=======
                ode-integrator mcmc ctc raytrace \
                isomorphisms ode-integrator linear_algebra fluidsim
>>>>>>> d53771b2

test-names = uexpr-tests adt-tests type-tests eval-tests show-tests \
             shadow-tests monad-tests \
             ad-tests parser-tests serialize-tests \
             record-variant-tests simple-include-test \
             typeclass-tests complex-tests trig-tests

all-names = $(test-names:%=tests/%) $(example-names:%=examples/%)

quine-test-targets = $(all-names:%=run-%)

update-targets = $(example-names:%=update-%)

doc-names = $(example-names:%=doc/%.html)

tests: quine-tests repl-test export-tests

quine-tests: $(quine-test-targets)

quine-tests-interp: runinterp-eval-tests runinterp-ad-tests-interp runinterp-interp-tests

run-%: export DEX_ALLOW_CONTRACTIONS=0
run-tests/%: tests/%.dx build
	misc/check-quine $< $(dex) script --allow-errors
run-examples/%: examples/%.dx build
	misc/check-quine $< $(dex) script --allow-errors

# Run these with profiling on while they're catching lots of crashes
prop-tests: cbits/libdex.so
	$(STACK) test $(PROF)

update-all: $(update-targets)

update-%: export DEX_ALLOW_CONTRACTIONS=0
update-%: tests/%.dx build
	$(dex) script --allow-errors $< > $<.tmp
	mv $<.tmp $<

run-gpu-tests: export DEX_ALLOC_CONTRACTIONS=0
run-gpu-tests: tests/gpu-tests.dx build
	misc/check-quine $< $(dex) --backend LLVM-CUDA script --allow-errors

update-gpu-tests: export DEX_ALLOW_CONTRACTIONS=0
update-gpu-tests: tests/gpu-tests.dx build
	$(dex) --backend LLVM-CUDA script --allow-errors $< > $<.tmp
	mv $<.tmp $<

export-tests: export-test-scalar export-test-array

export-test-%: build
	$(dex) export examples/export/$*.dx examples/export/$*.o
	$(CXX) -std=c++11 examples/export/$*.o examples/export/$*.cpp -o examples/export/$*
	examples/export/$*

jax-tests: build
	misc/check-quine examples/jax-tests.dx $(dex) --backend JAX script

uexpr-tests:
	misc/check-quine examples/uexpr-tests.dx $(dex) script

repl-test:
	misc/check-no-diff \
	  tests/repl-multiline-test-expected-output \
	  <($(dex) repl < tests/repl-multiline-test.dx)

# --- running and querying benchmarks ---

bench-summary:
	sqlite3 results.db < benchmarks/queries/result-summary.sql

# bench-set-standard:
# 	python3 dexbench.py adhoc --name standard

# bench-compare:
# 	python3 dexbench.py adhoc --name proposed
# 	cat <(  echo ".parameter set :old_version standard" \
#              && echo ".parameter set :new_version proposed" \
#              && cat queries/compare-versions.sql )          \
#           | sqlite3 bench_results.db

# --- building docs ---

slow-docs = doc/mnist-nearest-neighbors.html

docs: doc/style.css $(doc-names) $(slow-docs)
	$(dex) --prelude /dev/null script prelude.dx --html > doc/prelude.html

doc/%.html: examples/%.dx
	$(dex) script $^ --outfmt HTML > $@

doc/%.css: static/%.css
	cp $^ $@

clean:
	$(STACK) clean
	rm -rf src/lib/dexrt.bc<|MERGE_RESOLUTION|>--- conflicted
+++ resolved
@@ -82,14 +82,8 @@
 # TODO: re-enable linear-tests ad-tests include-test chol
 example-names = mandelbrot pi sierpinski \
                 regression brownian_motion particle-swarm-optimizer \
-<<<<<<< HEAD
-                ode-integrator parser-tests serialize-tests \
-                mcmc record-variant-tests simple-include-test ctc \
-                raytrace particle-filter
-=======
-                ode-integrator mcmc ctc raytrace \
+                ode-integrator mcmc ctc raytrace particle-filter \
                 isomorphisms ode-integrator linear_algebra fluidsim
->>>>>>> d53771b2
 
 test-names = uexpr-tests adt-tests type-tests eval-tests show-tests \
              shadow-tests monad-tests \
