--- conflicted
+++ resolved
@@ -16,11 +16,8 @@
 import Data.Text.Prettyprint.Doc  hiding (brackets)
 
 import Interpreter
-<<<<<<< HEAD
-=======
 import Simplify
 import Type hiding (indexSetConcreteSize)
->>>>>>> ad8f87ce
 import Syntax
 import PPrint
 import Interpreter (indices)
@@ -30,7 +27,6 @@
 
 prettyVal :: Val -> IO (Doc ann)
 prettyVal val = case val of
-<<<<<<< HEAD
   Lam abs@(Abs b (TabArrow, _)) -> do
     let idxSet = binderType b
     idxs <- indices idxSet
@@ -41,17 +37,6 @@
                       FixedIntRange l _ | l == 0 -> mempty
                       _                          -> "@" <> pretty idxSet
     return $ pretty elems <> idxSetStr
-=======
-  Lam abs@(Abs b (TabArrow, _)) -> pretty elems <> idxSetStr
-    where idxSet = binderType b
-          elems = flip fmap (indices idxSet) $ \idx ->
-            asStr $ prettyVal $ evalBlock mempty $ snd $ applyAbs abs idx
-          idxSetStr = case idxSet of FixedIntRange l _ | l == 0 -> mempty
-                                     _                          -> "@" <> pretty idxSet
-  ACase e alts _ -> case simplifyCase e alts of
-    Just (env, atom) -> prettyVal $ subst (env, mempty) atom
-    Nothing          -> error $ "Failed to reduce an acase: " ++ pprint val
->>>>>>> ad8f87ce
   Con con -> case con of
     PairCon x y -> do
       xStr <- asStr <$> prettyVal x
