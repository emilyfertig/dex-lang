--- conflicted
+++ resolved
@@ -4,30 +4,19 @@
 -- license that can be found in the LICENSE file or at
 -- https://developers.google.com/open-source/licenses/bsd
 
-<<<<<<< HEAD
-module Serialize (pprintVal, memoizeFileEval) where
-=======
 {-# LANGUAGE CPP #-}
 
-module Serialize (DBOHeader (..), dumpDataFile, loadDataFile, pprintVal,
-                 valToHeatmap, valToScatter,
-                 typeToArrayType, cached) where
->>>>>>> 9f6beb00
+module Serialize (pprintVal, cached) where
 
 import Prelude hiding (pi, abs)
 import Control.Monad
 import qualified Data.ByteString as BS
 import System.Directory
-<<<<<<< HEAD
 import System.IO.Error
-=======
 import System.FilePath
 import System.IO
 import System.IO.MMap
 import System.Posix hiding (ReadOnly, version)
-import Text.Megaparsec hiding (State)
-import Text.Megaparsec.Char
->>>>>>> 9f6beb00
 import Data.Foldable (toList)
 import Data.Store hiding (size)
 import Data.Text.Prettyprint.Doc  hiding (brackets)
