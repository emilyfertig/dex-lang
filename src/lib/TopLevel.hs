-- Copyright 2019 Google LLC
--
-- Use of this source code is governed by a BSD-style
-- license that can be found in the LICENSE file or at
-- https://developers.google.com/open-source/licenses/bsd

{-# LANGUAGE FlexibleContexts #-}

module TopLevel (evalSourceBlock, EvalConfig (..), initializeBackend,
                 Backend (..)) where

import Control.Concurrent.MVar
import Control.Monad.State
import Control.Monad.Reader
import Control.Monad.Except hiding (Except)
import Data.Text.Prettyprint.Doc
import Data.List (partition)
import Data.Time.Clock (getCurrentTime, diffUTCTime)

import Syntax
import Cat
import Env
import Embed
import Type
import Inference
import Simplify
import Serialize
import Imp
import JIT
import Logging
import LLVMExec
import PPrint
import Parser
import Util (highlightRegion)
import Optimize
import CUDA

data Backend = LLVM | LLVMCUDA | LLVMMC | Interp | JAX  deriving (Show, Eq)
data EvalConfig = EvalConfig
  { backendName :: Backend
  , preludeFile :: FilePath
  , logFile     :: Maybe FilePath
  , evalEngine  :: BackendEngine
  , logService  :: Logger [Output] }

data LLVMEngineKind = Serial | Multicore | CUDA
data BackendEngine = LLVMEngine LLVMEngineKind | InterpEngine

type TopPassM a = ReaderT EvalConfig IO a

-- TODO: handle errors due to upstream modules failing
evalSourceBlock :: EvalConfig -> TopEnv -> SourceBlock -> IO (TopEnv, Result)
evalSourceBlock opts env block = do
  (ans, outs) <- runTopPassM opts $ withCompileTime $ evalSourceBlockM env block
  let (logOuts, requiredOuts) = partition isLogInfo outs
  let outs' = requiredOuts ++ processLogs (sbLogLevel block) logOuts
  case ans of
    Left err   -> return (mempty, Result outs' (Left (addCtx block err)))
    Right env' -> return (env'  , Result outs' (Right ()))

runTopPassM :: EvalConfig -> TopPassM a -> IO (Except a, [Output])
runTopPassM opts m = runLogger (logFile opts) $ \logger ->
  runExceptT $ catchIOExcept $ runReaderT m $ opts {logService = logger}

evalSourceBlockM :: TopEnv -> SourceBlock -> TopPassM TopEnv
evalSourceBlockM env block = case sbContents block of
  RunModule m -> evalUModule env m
  Command cmd (v, m) -> mempty <$ case cmd of
    EvalExpr fmt -> do
      val <- evalUModuleVal env v m
      case fmt of
        Printed -> do
          s <- liftIO $ pprintVal val
          logTop $ TextOut s
        Heatmap color -> return mempty -- logTop $ valToHeatmap color val
        Scatter       -> return mempty -- logTop $ valToScatter val
    GetType -> do  -- TODO: don't actually evaluate it
      val <- evalUModuleVal env v m
      logTop $ TextOut $ pprint $ getType val
  GetNameType v -> case envLookup env (v:>()) of
    Just (ty, _) -> logTop (TextOut $ pprint ty) >> return mempty
    _            -> liftEitherIO $ throw UnboundVarErr $ pprint v
  IncludeSourceFile fname -> do
    source <- liftIO $ readFile fname
    evalSourceBlocks env $ parseProg source
  UnParseable _ s -> liftEitherIO $ throw ParseErr s
  _               -> return mempty

processLogs :: LogLevel -> [Output] -> [Output]
processLogs logLevel logs = case logLevel of
  LogAll -> logs
  LogNothing -> []
  LogPasses passes -> flip filter logs $ \l -> case l of
                        PassInfo pass _ | pass `elem` passes -> True
<<<<<<< HEAD
=======
                                        | otherwise          -> False
>>>>>>> 5d387847
                        _ -> False
  PrintEvalTime -> [BenchResult "" compileTime runTime]
    where (compileTime, runTime) = timesFromLogs logs
  PrintBench benchName -> [BenchResult benchName compileTime runTime]
    where (compileTime, runTime) = timesFromLogs logs

timesFromLogs :: [Output] -> (Double, Double)
timesFromLogs logs = (totalTime - evalTime, evalTime)
  where
    evalTime  = case [tEval | EvalTime tEval <- logs] of
                  []  -> 0.0
                  [t] -> t
                  _   -> error "Expect at most one result"
    totalTime = case [tTotal | TotalTime tTotal <- logs] of
                  []  -> 0.0
                  [t] -> t
                  _   -> error "Expect at most one result"

isLogInfo :: Output -> Bool
isLogInfo out = case out of
  PassInfo _ _ -> True
  MiscLog  _   -> True
  EvalTime _   -> True
  TotalTime _  -> True
  _ -> False

evalSourceBlocks :: TopEnv -> [SourceBlock] -> TopPassM TopEnv
evalSourceBlocks env blocks = catFoldM evalSourceBlockM env blocks

evalUModuleVal :: TopEnv -> Name -> UModule -> TopPassM Val
evalUModuleVal env v m = do
  env' <- evalUModule env m
  return $ lookupBindings (env <> env') (v:>())

lookupBindings :: Scope -> VarP ann -> Atom
lookupBindings scope v = reduceAtom scope x
  where (_, LetBound PlainLet (Atom x)) = scope ! v

-- TODO: extract only the relevant part of the env we can check for module-level
-- unbound vars and upstream errors here. This should catch all unbound variable
-- errors, but there could still be internal shadowing errors.
evalUModule :: TopEnv -> UModule -> TopPassM TopEnv
evalUModule env untyped = do
  -- TODO: it's handy to log the env, but we need to filter out just the
  --       relevant part (transitive closure of free vars)
  logPass Parse untyped
  typed <- liftEitherIO $ inferModule env untyped
  checkPass TypePass typed
  synthed <- liftEitherIO $ synthModule env typed
  -- TODO: check that the type of module exports doesn't change from here on
  checkPass SynthPass synthed
  evalModule env synthed

evalModule :: TopEnv -> Module -> TopPassM TopEnv
evalModule bindings normalized = do
  let defunctionalized = simplifyModule bindings normalized
  checkPass SimpPass defunctionalized
  let optimized = optimizeModule defunctionalized
  checkPass OptimPass optimized
  evaluated <- evalSimplified optimized evalBackend
  checkPass ResultPass evaluated
  Module Evaluated Empty newBindings <- return evaluated
  return newBindings

initializeBackend :: Backend -> IO BackendEngine
initializeBackend backend = return $ case backend of
  LLVM     -> LLVMEngine Serial
  LLVMMC   -> LLVMEngine Multicore
  LLVMCUDA -> if hasCUDA
                then LLVMEngine CUDA
                else error "Dex built without CUDA support"
  _ -> error "Not implemented"

arrayVars :: Subst a => a -> [Var]
arrayVars x = foldMap go $ envPairs (freeVars x)
  where go :: (Name, (Type, BinderInfo)) -> [Var]
        go (v@(GlobalArrayName _), (ty, _)) = [v :> ty]
        go _ = []

evalBackend :: Block -> TopPassM Atom
evalBackend block = do
  backend <- asks evalEngine
  logger  <- asks logService
  case backend of
    LLVMEngine kind -> do
      (llvmFunc, reconAtom) <- case kind of
        Serial -> do
          let (impFunction, reconAtom) = toImpFunction ([], block)
          checkPass ImpPass impFunction
          return (impToLLVM impFunction, reconAtom)
        Multicore -> do
          let (mdImpFunction, reconAtom) = toMDImpFunction ([], block)
          logPass ImpPass mdImpFunction
          return $ (mdImpToMulticore mdImpFunction, reconAtom)
        CUDA      -> do
          let (mdImpFunction, reconAtom) = toMDImpFunction ([], block)
          logPass ImpPass mdImpFunction
          ptxFunction <- liftIO $ traverse compileKernel mdImpFunction
          return $ (mdImpToCUDA ptxFunction, reconAtom)
      resultVals <- liftM (map (Con . Lit)) $ liftIO $ callLLVM logger llvmFunc []
      return $ applyNaryAbs reconAtom resultVals
      where
<<<<<<< HEAD
        compileKernel :: ImpKernel -> IO PTXKernel
        compileKernel k = do
          let llvmKernel = impKernelToLLVM k
          compilePTX logger llvmKernel
=======
        mkSubstEnv :: (Name, Binder) -> SubstEnv
        mkSubstEnv (outName, impVar) = impVar @> (Var $ (outName :> binderType impVar))

        isScalarRef (_ :> ArrayTy (BaseTy _)) = True
        isScalarRef _ = False

        compileKernel = compileCUDAKernel logger . impKernelToLLVM
    -- JaxServer server -> do
    --   -- callPipeServer (psPop (psPop server)) $ arrayFromScalar (IntLit 123)
    --   let jfun = toJaxFunction (inVars, block)
    --   checkPass JAXPass jfun
    --   let jfunSimp = simplifyJaxFunction jfun
    --   checkPass JAXSimpPass jfunSimp
    --   let jfunDCE = dceJaxFunction jfunSimp
    --   checkPass JAXSimpPass jfunDCE
    --   let inVars' = map (fmap typeToJType) inVars
    --   (outVars, jaxprDump) <- callPipeServer server (jfunDCE, inVars')
    --   logPass JaxprAndHLO jaxprDump
    --   let outVars' = map (fmap jTypeToType) outVars
    --   return $ reStructureArrays (getType block) $ map Var outVars'
    InterpEngine -> return $ evalBlock mempty block

requestArrays :: BackendEngine -> [Var] -> IO [Array]
requestArrays _ [] = return []
requestArrays backend vs = case backend of
  LLVMEngine kind env -> do
    env' <- readMVar env
    forM vs $ \v@(_ :> ArrayTy ty) -> do
      let arrTy@(size, _) = typeToArrayType ty
      case envLookup env' v of
        Just ref -> do
          hostRef <- case (kind, ty) of
            (CUDA     , _       ) -> loadCUDAArray ref (fromIntegral $ size * sizeOf b)
              where b = scalarTableBaseType ty
            (Multicore, _       ) -> return ref
            (Serial   , _       ) -> return ref
          loadArray (ArrayRef arrTy hostRef)
        Nothing  -> error "Array lookup failed"
  -- JaxServer server -> do
  --   let vs' = map (fmap typeToJType) vs
  --   callPipeServer (psPop server) vs'
  _ -> error "Not implemented"

substArrayLiterals :: (Subst a, HasType a) => BackendEngine -> a -> IO a
substArrayLiterals backend x = do
  -- We first need to substitute the arrays used in the types. Our atom types
  -- are monotonic, so it's enough to ask for the arrays used in the type of the
  -- atom as a whole, without worrying about types hidden within the atom.
  x' <- substArrayLiterals' backend (arrayVars (getType x)) x
  substArrayLiterals' backend (arrayVars x') x'

substArrayLiterals' :: Subst a => BackendEngine -> [Var] -> a -> IO a
substArrayLiterals' backend vs x = do
  arrays <- requestArrays backend vs
  let arrayAtoms = [Con $ ArrayLit ty arr | (_:>ty, arr) <- zip vs arrays]
  return $ subst (newEnv vs arrayAtoms, mempty) x
>>>>>>> 5d387847

withCompileTime :: TopPassM a -> TopPassM a
withCompileTime m = do
  t1 <- liftIO $ getCurrentTime
  ans <- m
  t2 <- liftIO $ getCurrentTime
  logTop $ TotalTime $ realToFrac $ t2 `diffUTCTime` t1
  return ans

checkPass :: (Pretty a, Checkable a) => PassName -> a -> TopPassM ()
checkPass name x = do
  logPass name x
  liftEitherIO $ checkValid x
  logTop $ MiscLog $ pprint name ++ " checks passed"

logPass :: Pretty a => PassName -> a -> TopPassM ()
logPass passName x = logTop $ PassInfo passName $ pprint x

addCtx :: SourceBlock -> Err -> Err
addCtx block err@(Err e src s) = case src of
  Nothing -> err
  Just (start, stop) ->
    Err e Nothing $ s ++ "\n\n" ++ ctx
    where n = sbOffset block
          ctx = highlightRegion (start - n, stop - n) (sbText block)

logTop :: Output -> TopPassM ()
logTop x = do
  logger <- asks logService
  logThis logger [x]<|MERGE_RESOLUTION|>--- conflicted
+++ resolved
@@ -92,10 +92,7 @@
   LogNothing -> []
   LogPasses passes -> flip filter logs $ \l -> case l of
                         PassInfo pass _ | pass `elem` passes -> True
-<<<<<<< HEAD
-=======
                                         | otherwise          -> False
->>>>>>> 5d387847
                         _ -> False
   PrintEvalTime -> [BenchResult "" compileTime runTime]
     where (compileTime, runTime) = timesFromLogs logs
@@ -190,77 +187,13 @@
           let (mdImpFunction, reconAtom) = toMDImpFunction ([], block)
           logPass ImpPass mdImpFunction
           return $ (mdImpToMulticore mdImpFunction, reconAtom)
-        CUDA      -> do
-          let (mdImpFunction, reconAtom) = toMDImpFunction ([], block)
-          logPass ImpPass mdImpFunction
-          ptxFunction <- liftIO $ traverse compileKernel mdImpFunction
-          return $ (mdImpToCUDA ptxFunction, reconAtom)
+        -- CUDA      -> do
+        --   let (mdImpFunction, reconAtom) = toMDImpFunction ([], block)
+        --   logPass ImpPass mdImpFunction
+        --   ptxFunction <- liftIO $ traverse compileKernel mdImpFunction
+        --   return $ (mdImpToCUDA ptxFunction, reconAtom)
       resultVals <- liftM (map (Con . Lit)) $ liftIO $ callLLVM logger llvmFunc []
       return $ applyNaryAbs reconAtom resultVals
-      where
-<<<<<<< HEAD
-        compileKernel :: ImpKernel -> IO PTXKernel
-        compileKernel k = do
-          let llvmKernel = impKernelToLLVM k
-          compilePTX logger llvmKernel
-=======
-        mkSubstEnv :: (Name, Binder) -> SubstEnv
-        mkSubstEnv (outName, impVar) = impVar @> (Var $ (outName :> binderType impVar))
-
-        isScalarRef (_ :> ArrayTy (BaseTy _)) = True
-        isScalarRef _ = False
-
-        compileKernel = compileCUDAKernel logger . impKernelToLLVM
-    -- JaxServer server -> do
-    --   -- callPipeServer (psPop (psPop server)) $ arrayFromScalar (IntLit 123)
-    --   let jfun = toJaxFunction (inVars, block)
-    --   checkPass JAXPass jfun
-    --   let jfunSimp = simplifyJaxFunction jfun
-    --   checkPass JAXSimpPass jfunSimp
-    --   let jfunDCE = dceJaxFunction jfunSimp
-    --   checkPass JAXSimpPass jfunDCE
-    --   let inVars' = map (fmap typeToJType) inVars
-    --   (outVars, jaxprDump) <- callPipeServer server (jfunDCE, inVars')
-    --   logPass JaxprAndHLO jaxprDump
-    --   let outVars' = map (fmap jTypeToType) outVars
-    --   return $ reStructureArrays (getType block) $ map Var outVars'
-    InterpEngine -> return $ evalBlock mempty block
-
-requestArrays :: BackendEngine -> [Var] -> IO [Array]
-requestArrays _ [] = return []
-requestArrays backend vs = case backend of
-  LLVMEngine kind env -> do
-    env' <- readMVar env
-    forM vs $ \v@(_ :> ArrayTy ty) -> do
-      let arrTy@(size, _) = typeToArrayType ty
-      case envLookup env' v of
-        Just ref -> do
-          hostRef <- case (kind, ty) of
-            (CUDA     , _       ) -> loadCUDAArray ref (fromIntegral $ size * sizeOf b)
-              where b = scalarTableBaseType ty
-            (Multicore, _       ) -> return ref
-            (Serial   , _       ) -> return ref
-          loadArray (ArrayRef arrTy hostRef)
-        Nothing  -> error "Array lookup failed"
-  -- JaxServer server -> do
-  --   let vs' = map (fmap typeToJType) vs
-  --   callPipeServer (psPop server) vs'
-  _ -> error "Not implemented"
-
-substArrayLiterals :: (Subst a, HasType a) => BackendEngine -> a -> IO a
-substArrayLiterals backend x = do
-  -- We first need to substitute the arrays used in the types. Our atom types
-  -- are monotonic, so it's enough to ask for the arrays used in the type of the
-  -- atom as a whole, without worrying about types hidden within the atom.
-  x' <- substArrayLiterals' backend (arrayVars (getType x)) x
-  substArrayLiterals' backend (arrayVars x') x'
-
-substArrayLiterals' :: Subst a => BackendEngine -> [Var] -> a -> IO a
-substArrayLiterals' backend vs x = do
-  arrays <- requestArrays backend vs
-  let arrayAtoms = [Con $ ArrayLit ty arr | (_:>ty, arr) <- zip vs arrays]
-  return $ subst (newEnv vs arrayAtoms, mempty) x
->>>>>>> 5d387847
 
 withCompileTime :: TopPassM a -> TopPassM a
 withCompileTime m = do
