--- conflicted
+++ resolved
@@ -43,15 +43,9 @@
 import MTL1
 import Logging
 import PPrint (pprintCanonicalized)
-<<<<<<< HEAD
 import Util (measureSeconds, File (..), readFileWithHash, forMFilter)
-import Serialize (HasPtrs (..), pprintVal, getDexString, takePtrSnapshot, restorePtrSnapshot)
-
-=======
-import Util (measureSeconds, File (..), readFileWithHash)
 import Serialize ( HasPtrs (..), pprintVal, getDexString
                  , takePtrSnapshot, restorePtrSnapshot)
->>>>>>> 6511eaf2
 import Name
 import AbstractSyntax
 import Syntax
