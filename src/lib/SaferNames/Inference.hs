-- Copyright 2021 Google LLC
--
-- Use of this source code is governed by a BSD-style
-- license that can be found in the LICENSE file or at
-- https://developers.google.com/open-source/licenses/bsd

{-# LANGUAGE ViewPatterns #-}
{-# LANGUAGE GeneralizedNewtypeDeriving #-}
{-# LANGUAGE TypeFamilies #-}
{-# LANGUAGE FlexibleInstances #-}
{-# LANGUAGE UndecidableInstances #-}

module SaferNames.Inference (inferModule, synthModule,
                             trySynthDict, trySynthDictBlock) where

import Prelude hiding ((.), id)
import Control.Category
import Control.Applicative
import Control.Monad
import Control.Monad.State.Strict
import Control.Monad.Writer.Strict hiding (Alt)
import Control.Monad.Reader
import Data.Foldable (toList, asum)
import Data.Function ((&))
import Data.Functor ((<&>), ($>))
import Data.List (sortOn, intercalate)
import Data.Maybe (fromJust)
import Data.String (fromString)
import Data.Text.Prettyprint.Doc (Pretty (..))
import qualified Data.List.NonEmpty as NE
import qualified Data.Map.Strict as M
import qualified Data.Set as S
import qualified Unsafe.Coerce as TrulyUnsafe

import SaferNames.Name
import SaferNames.Builder
import SaferNames.Syntax hiding (State)
import SaferNames.Type
import SaferNames.PPrint ()
import SaferNames.CheapReduction
import SaferNames.GenericTraversal
import SaferNames.MTL1

import LabeledItems
import Err
import Util

inferModule :: Distinct n => Bindings n -> UModule n -> Except (Module n)
inferModule bindings uModule@(UModule decl _) = do
  if isTopDecl decl
    then do
      DistinctAbs bs UnitE <- runTopInfererM bindings do
        Immut <- return $ toImmutEvidence bindings
        localTopBuilder do
          UModule decl' sourceMap <- return uModule
          inferUDeclTop decl' $
            substM sourceMap >>= emitSourceMap
          return UnitE
      return $ Module Typed Empty $ Abs bs UnitE
    else do
      ab <- runInfererM bindings do
        UModule decl' sourceMap <- return uModule
        Immut <- return $ toImmutEvidence bindings
        solveLocal $
          buildDeclsInfUnzonked $
            inferUDeclLocal decl' do
              applyDefaults
              substM sourceMap
      DistinctAbs decls sm <- return $ refreshAbs (toScope bindings) ab
      let scs = bindingsFragToSynthCandidates $ toBindingsFrag decls
      return $ Module Typed decls $ Abs (TopBindingsFrag emptyOutFrag scs sm) UnitE

isTopDecl :: UDecl n l -> Bool
isTopDecl decl = case decl of
  ULet         _ _ _     -> False
  UDataDefDecl _ _ _     -> True
  UInterface   _ _ _ _ _ -> True
  UInstance    _ _ _ _ _ -> False

-- === Top-level inferer ===

class ( MonadFail2 m, Fallible2 m, CtxReader2 m, TopBuilder2 m
      , EnvReader Name m) => TopInferer m where

newtype TopInfererM i o a = TopInfererM
  { runTopInfererM' :: EnvReaderT Name (TopBuilderT FallibleM) i o a }
  deriving ( Functor, Applicative, Monad, MonadFail, ScopeReader
           , Fallible, CtxReader, EnvReader Name, BindingsReader, TopBuilder)

instance TopInferer TopInfererM where

runTopInfererM
  :: Distinct n
  => Bindings n
  -> TopInfererM n n a
  -> Except a
runTopInfererM bindings cont =
  runFallibleM $ runTopBuilderT bindings $ runEnvReaderT idEnv $
    runTopInfererM' $ cont

applyDefaults :: (EmitsInf o, Inferer m) => m i o ()
applyDefaults = do
  Defaults defaults <- getDefaults
  forM_ defaults \(ty, ty') ->
    tryConstrainEq ty (injectFromTop ty')

-- === Inferer interface ===

class ( MonadFail1 m, Fallible1 m, Catchable1 m, CtxReader1 m
      , Builder m)
      => InfBuilder (m::MonadKind1) where

  -- XXX: we should almost always used the zonking `buildDeclsInf` and variant,
  -- except where it's not possible because the result isn't atom-substitutable,
  -- such as the source map at the top level.
  buildDeclsInfUnzonked
    :: (InjectableE e, HoistableE e)
    => EmitsInf n
    => (forall l. (EmitsBoth l, Distinct l, Ext n l) => m l (e l))
    -> m n (Abs (Nest Decl) e n)

  buildAbsInf
    :: (InjectableE e, HoistableE e, NameColor c, ToBinding binding c)
    => EmitsInf n
    => NameHint -> binding n
    -> (forall l. (EmitsInf l, Distinct l, Ext n l) => Name c l -> m l (e l))
    -> m n (Abs (BinderP c binding) e n)

buildDeclsInf
  :: (SubstE AtomSubstVal e, Solver m, InfBuilder m)
  => (InjectableE e, HoistableE e)
  => EmitsInf n
  => (forall l. (EmitsBoth l, Distinct l, Ext n l) => m l (e l))
  -> m n (Abs (Nest Decl) e n)
buildDeclsInf cont = buildDeclsInfUnzonked $ cont >>= zonk

type InfBuilder2 (m::MonadKind2) = forall i. InfBuilder (m i)

type IfaceType = Type
class (EnvReader Name m, InfBuilder2 m, Solver2 m)
      => Inferer (m::MonadKind2) where
  liftSolverM :: EmitsInf o => SolverM o a -> m i o a
  gatherUnsolvedInterfaces :: m i o a -> m i o (a, [IfaceType o])
  reportUnsolvedInterface  :: Type o  -> m i o ()

-- === Concrete Inferer monad ===

data InfOutMap (n::S) =
  InfOutMap
    (Bindings n)
    (SolverSubst n)
    (Defaults n)
    -- the subset of the names in the bindings whose definitions may contain
    -- inference vars (this is so we can avoid zonking everything in scope when
    -- we zonk bindings)
    (UnsolvedBindings n)

newtype Defaults (n::S) = Defaults [(Atom n, Atom VoidS)]
        deriving (Semigroup, Monoid, Show)

instance GenericE Defaults where
  type RepE Defaults = ListE (PairE Atom (LiftE (Atom VoidS)))
  fromE (Defaults xys) = ListE [PairE x (LiftE y) | (x, y) <- xys]
  toE (ListE xys) = Defaults [(x, y) | PairE x (LiftE y) <- xys]

instance InjectableE         Defaults
instance SubstE Name         Defaults
instance SubstE AtomSubstVal Defaults
instance HoistableE          Defaults

data InfOutFrag (n::S) (l::S) = InfOutFrag (InfEmissions n l) (Defaults l) (SolverSubst l)

type InfEmission  = EitherE DeclBinding SolverBinding
type InfEmissions = Nest (BinderP AtomNameC InfEmission)

instance GenericB InfOutFrag where
  type RepB InfOutFrag = PairB InfEmissions (LiftB (PairE Defaults SolverSubst))
  fromB (InfOutFrag emissions defaults solverSubst) =
    PairB emissions (LiftB (PairE defaults solverSubst))
  toB (PairB emissions (LiftB (PairE defaults solverSubst))) =
    InfOutFrag emissions defaults solverSubst

instance ProvesExt   InfOutFrag
instance SubstB Name InfOutFrag
instance BindsNames  InfOutFrag
instance InjectableB InfOutFrag
instance HoistableB  InfOutFrag

instance OutFrag InfOutFrag where
  emptyOutFrag = InfOutFrag Empty mempty emptySolverSubst
  catOutFrags scope (InfOutFrag em ds ss) (InfOutFrag em' ds' ss') =
    withExtEvidence em' $
      InfOutFrag (em >>> em') (inject ds <> ds') (catSolverSubsts scope (inject ss) ss')

instance HasScope InfOutMap where
  toScope (InfOutMap bindings _ _ _) = toScope bindings

instance OutMap InfOutMap where
  emptyOutMap = InfOutMap emptyOutMap emptySolverSubst mempty mempty

instance ExtOutMap InfOutMap BindingsFrag where
  extendOutMap (InfOutMap bindings ss dd oldUn) frag =
    withExtEvidence frag do
      let newUn = UnsolvedBindings $ getAtomNames frag
      -- as an optimization, only do the zonking for the new stuff
      let newBindings = bindings `extendOutMap` frag
      let (zonkedUn, zonkedBindings) = zonkUnsolvedBindings (inject ss) newUn newBindings
      InfOutMap zonkedBindings (inject ss) (inject dd) (inject oldUn <> zonkedUn)

newtype UnsolvedBindings (n::S) =
  UnsolvedBindings { fromUnsolvedBindings :: S.Set (AtomName n) }
  deriving (Semigroup, Monoid)

instance InjectableE UnsolvedBindings where
  injectionProofE = todoInjectableProof

getAtomNames :: Distinct l => BindingsFrag n l -> S.Set (AtomName l)
getAtomNames frag = S.fromList $ nameSetToList AtomNameRep $ toNameSet $ toScopeFrag frag

-- query each binding rhs for inference names and add it to the set if needed

extendInfOutMapSolver :: Distinct n => InfOutMap n -> SolverSubst n -> InfOutMap n
extendInfOutMapSolver (InfOutMap bindings ss dd un) ss' = do
  let (un', bindings') = zonkUnsolvedBindings ss' un bindings
  let ssFinal = catSolverSubsts (toScope bindings) ss ss'
  InfOutMap bindings' ssFinal dd un'

substIsEmpty :: SolverSubst n -> Bool
substIsEmpty (SolverSubst subst) = null subst

-- TODO: zonk the allowed effects and synth candidates in the bindings too
-- TODO: the reason we need this is that `getType` uses the bindings to obtain
-- type information, and we need this information when we emit decls. For
-- example, if we emit `f x` and we don't know that `f` has a type of the form
-- `a -> b` then `getType` will crash. But we control the inference-specific
-- implementation of `emitDecl`, so maybe we could instead do something like
-- emit a fresh inference variable in the case thea `getType` fails.
zonkUnsolvedBindings :: Distinct n => SolverSubst n -> UnsolvedBindings n -> Bindings n
                     -> (UnsolvedBindings n, Bindings n)
zonkUnsolvedBindings ss un bindings | substIsEmpty ss = (un, bindings)
zonkUnsolvedBindings ss unsolved bindings =
  flip runState bindings $ execWriterT do
    forM_ (S.toList $ fromUnsolvedBindings unsolved) \v -> do
      rhs <- flip lookupBindingsPure v <$> get
      let rhs' = zonkWithOutMap (InfOutMap bindings ss mempty mempty) rhs
      modify $ updateBindings v rhs'
      when (hasInferenceVars bindings rhs') $
        tell $ UnsolvedBindings $ S.singleton v

hasInferenceVars :: HoistableE e => Bindings n -> e n -> Bool
hasInferenceVars bs e = any (isInferenceVar bs) $ freeVarsList AtomNameRep e

isInferenceVar :: Bindings n -> AtomName n -> Bool
isInferenceVar bs v = case lookupBindingsPure bs v of
  AtomNameBinding (SolverBound _) -> True
  _                               -> False

instance ExtOutMap InfOutMap InfOutFrag where
  extendOutMap infOutMap (InfOutFrag em ds solverSubst) = do
    extendDefaults ds $
      flip extendInfOutMapSolver solverSubst $
        flip extendOutMap (toBindingsFrag em) $
          infOutMap

extendDefaults :: Defaults n -> InfOutMap n -> InfOutMap n
extendDefaults ds' (InfOutMap bindings ss ds un) =
  InfOutMap bindings ss (ds <> ds') un

-- TODO: Make GatherRequired hold a set
data RequiredIfaces (n::S) = FailIfRequired | GatherRequired [IfaceType n]
instance GenericE RequiredIfaces where
  type RepE RequiredIfaces = MaybeE (ListE IfaceType)
  fromE = \case
    FailIfRequired    -> NothingE
    GatherRequired ds -> JustE (ListE ds)
  toE = \case
    NothingE         -> FailIfRequired
    JustE (ListE ds) -> GatherRequired ds
    _ -> error "unreachable"
instance InjectableE RequiredIfaces
instance HoistableE  RequiredIfaces

newtype InfererM (i::S) (o::S) (a:: *) = InfererM
  { runInfererM' :: EnvReaderT Name (StateT1 RequiredIfaces (InplaceT InfOutMap InfOutFrag FallibleM)) i o a }
  deriving (Functor, Applicative, Monad, MonadFail, MonadState (RequiredIfaces o),
            ScopeReader, Fallible, Catchable, CtxReader, EnvReader Name)

runInfererM :: Distinct n => Bindings n -> InfererM n n a -> Except a
runInfererM bindings cont = runSubstInfererM bindings idEnv cont

liftInfererM :: (Fallible2 m, CtxReader2 m, EnvReader Name m, BindingsReader2 m)
             => Immut o
             => InfererM i o a -> m i o a
liftInfererM cont = do
  DB bindings <- getDB
  env <- getEnv
  liftExcept $ runSubstInfererM bindings env cont

runLocalInfererM
  :: (Immut n, InjectableE e)
  => (forall l. (EmitsInf l, Ext n l, Distinct l) => InfererM i l (e l))
  -> InfererM i n (DistinctAbs InfOutFrag e n)
runLocalInfererM cont = InfererM $ EnvReaderT $ ReaderT \env -> StateT1 \s -> do
  DistinctAbs fg (PairE ans s') <- locallyMutableInplaceT do
    Distinct <- getDistinct
    EmitsInf <- fabricateEmitsInfEvidenceM
    toPairE <$> (runStateT1 (runEnvReaderT (inject env) $ runInfererM' cont) (inject s))
  return (DistinctAbs fg ans, hoistRequiredIfaces fg s')

runSubstInfererM :: Distinct o => Bindings o -> Env Name i o -> InfererM i o a -> Except a
runSubstInfererM bindings env cont = do
  (InfOutFrag Empty _ _, (result, _)) <-
    runFallibleM do
      Immut <- return $ toImmutEvidence bindings
      runInplaceT (initInfOutMap bindings) $
        runStateT1 (runEnvReaderT env $ runInfererM' $ cont) FailIfRequired
  return result

initInfOutMap :: Bindings n -> InfOutMap n
initInfOutMap bindings =
  InfOutMap bindings emptySolverSubst mempty (UnsolvedBindings mempty)

emitInfererM :: Mut o => NameHint -> InfEmission o -> InfererM i o (AtomName o)
emitInfererM hint emission = InfererM $ EnvReaderT $ lift $ lift11 $
  emitInplaceT hint emission \b emission' ->
    InfOutFrag (Nest (b :> emission') Empty) mempty emptySolverSubst

instance Solver (InfererM i) where
  extendSolverSubst v ty = InfererM $ EnvReaderT $ lift $ lift11 $
    void $ extendTrivialInplaceT $
      InfOutFrag Empty mempty (singletonSolverSubst v ty)

  zonk e = InfererM $ EnvReaderT $ lift $ lift11 $ liftImmut do
    Distinct <- getDistinct
    solverOutMap <- getOutMapInplaceT
    return $ zonkWithOutMap solverOutMap $ inject e

  emitSolver binding = emitInfererM "?" $ RightE binding

  addDefault t1 t2 = InfererM $ EnvReaderT $ lift $ lift11 $
    extendTrivialInplaceT $ InfOutFrag Empty defaults emptySolverSubst
    where defaults = Defaults [(t1, t2)]

  getDefaults = InfererM $ EnvReaderT $ lift $ lift11 $ liftImmut do
    InfOutMap _ _ defaults _ <- getOutMapInplaceT
    return defaults

  solveLocal cont = do
    DistinctAbs (InfOutFrag unsolvedInfNames _ _) result <- runLocalInfererM cont
    case unsolvedInfNames of
      Empty -> return result
      Nest (_:>RightE (InfVarBound _ ctx)) _ ->
        addSrcContext ctx $ throw TypeErr $ "Ambiguous type variable"
      _ -> error "not possible?"

instance InfBuilder (InfererM i) where
  buildDeclsInfUnzonked cont = do
    InfererM $ EnvReaderT $ ReaderT \env -> StateT1 \s -> do
      Abs decls (PairE result s') <- extendInplaceT do
        DistinctAbs frag resultWithState <- locallyMutableInplaceT do
          Emits    <- fabricateEmitsEvidenceM
          EmitsInf <- fabricateEmitsInfEvidenceM
          toPairE <$> runStateT1 (runEnvReaderT (inject env) $ runInfererM' cont) (inject s)
        scope <- getScope
        hoistThroughDecls scope frag resultWithState
      return (Abs decls result, hoistRequiredIfaces decls s')

  buildAbsInf hint binding cont = do
    InfererM $ EnvReaderT $ ReaderT \env -> StateT1 \s -> do
      Abs b (PairE result s') <- extendInplaceT do
        scope <- getScope
        withFresh hint nameColorRep scope \b -> do
          let b' = b :> inject binding
          let bExt = toBindingsFrag b'
          extendInplaceTLocal (\bindings -> extendOutMap bindings bExt) do
            DistinctAbs infFrag resultWithState <- locallyMutableInplaceT do
              EmitsInf <- fabricateEmitsInfEvidenceM
              toPairE <$> runStateT1 (
                runEnvReaderT (inject env) (runInfererM' $ cont $ inject $ binderName b)) (inject s)
            PairB infFrag' b'' <- liftHoistExcept $ exchangeBs $ PairB b' infFrag
            return $ withSubscopeDistinct b'' $ DistinctAbs infFrag' $ Abs b'' resultWithState
      return (Abs b result, hoistRequiredIfaces b s')

instance Inferer InfererM where
  liftSolverM m = InfererM $ EnvReaderT $ lift $ lift11 $
    liftBetweenInplaceTs (liftExcept . liftM fromJust . runSearcherM) id liftSolverOutFrag $
      runSolverM' m

  gatherUnsolvedInterfaces m = do
    s' <- get
    put $ GatherRequired []
    ans <- m
    ds <- get
    put s'
    case ds of
      FailIfRequired     -> throw CompilerErr "Unexpected FailIfRequired?"
      GatherRequired ds' -> return (ans, ds')

  reportUnsolvedInterface iface = do
    UnitE <- liftImmut do
      DB bindings <- getDB
      when (hasInferenceVars bindings (inject iface)) $ throw NotImplementedErr $
        "Inference requires delayed interface resolution"
      return UnitE
    get >>= \case
      FailIfRequired    -> throw TypeErr $ "Couldn't synthesize a class dictionary for: " ++ pprint iface
      GatherRequired ds -> put $ GatherRequired $ iface:ds

instance Builder (InfererM i) where
  emitDecl hint ann expr = do
    -- This zonking, and the zonking of the bindings elsewhere, is only to
    -- prevent `getType` from failing. But maybe we should just catch the
    -- failure if it occurs and generate a fresh inference name for the type in
    -- that case?
    expr' <- zonk expr
    ty <- getType expr'
    emitInfererM hint $ LeftE $ DeclBinding ann ty expr'

  buildScoped cont = do
    InfererM $ EnvReaderT $ ReaderT \env -> StateT1 \s -> do
      resultWithEmissions <- locallyMutableInplaceT do
        Emits <- fabricateEmitsEvidenceM
        toPairE <$> runStateT1 (runEnvReaderT (inject env) $ runInfererM' cont) (inject s)
      DistinctAbs frag@(InfOutFrag emissions _ _) (PairE result s') <- return resultWithEmissions
      let decls = fmapNest (\(b:>LeftE rhs) -> Let b rhs) emissions
      return (DistinctAbs decls result, hoistRequiredIfaces frag s')

type InferenceNameBinders = Nest (BinderP AtomNameC SolverBinding)

-- When we finish building a block of decls we need to hoist the local solver
-- information into the outer scope. If the local solver state mentions local
-- variables which are about to go out of scope then we emit a "escaped scope"
-- error. To avoid false positives, we clean up as much dead (i.e. solved)
-- solver state as possible.
hoistThroughDecls
  :: (Fallible m, HoistableE e, Distinct l)
  => Scope n
  -> InfOutFrag n l
  ->   e l
  -> m (DistinctAbs InfOutFrag (Abs (Nest Decl) e) n)
hoistThroughDecls scope (InfOutFrag emissions defaults subst) result = do
  withSubscopeDistinct emissions do
    HoistedSolverState infVars defaults' subst' (DistinctAbs decls result') <-
      hoistInfStateRec scope emissions defaults subst result
    let hoistedInfFrag = InfOutFrag (infNamesToEmissions infVars) defaults' subst'
    return $ DistinctAbs hoistedInfFrag $ Abs decls result'

data HoistedSolverState e n where
  HoistedSolverState
    :: (Distinct l1, Distinct n)
    => InferenceNameBinders n l1
    ->   Defaults l1
    ->   SolverSubst l1
    ->   DistinctAbs (Nest Decl) e l1
    -> HoistedSolverState e n

instance HoistableE e => HoistableE (HoistedSolverState e) where
  freeVarsE (HoistedSolverState infVars defaults subst ab) =
    freeVarsE (Abs infVars (PairE (PairE defaults subst) ab))

dceIfSolved :: HoistableE e
            => NameBinder AtomNameC n l -> HoistedSolverState e l
            -> Maybe (HoistedSolverState e n)
dceIfSolved b (HoistedSolverState infVars defaults subst result) = do
  let v = withExtEvidence infVars $ inject $ binderName b
  case deleteFromSubst subst v of
    Just subst' ->
      -- do we need to zonk here? (if not, say why not)
      case hoist b (HoistedSolverState infVars defaults subst' result) of
        HoistSuccess hoisted -> Just hoisted
        HoistFailure err -> error $ "this shouldn't happen. Leaked var: " ++ pprint err
    Nothing -> Nothing

hoistInfStateRec :: (Fallible m, Distinct n, Distinct l, HoistableE e)
                 => Scope n
                 -> InfEmissions n l -> Defaults l -> SolverSubst l -> e l
                 -> m (HoistedSolverState e n)
hoistInfStateRec scope Empty defaults subst e = do
  let defaults' = applySolverSubstE scope subst defaults
  return $ HoistedSolverState Empty defaults' subst (DistinctAbs Empty e)
hoistInfStateRec scope (Nest (b :> infEmission) rest) defaults subst e = do
  withSubscopeDistinct rest do
    solverState@(HoistedSolverState infVars defaults' subst' result) <-
       hoistInfStateRec (extendOutMap scope (toScopeFrag b)) rest defaults subst e
    case infEmission of
      RightE binding@(InfVarBound _ _) ->
        case dceIfSolved b solverState of
          Just solverState' -> return solverState'
          Nothing -> return $ HoistedSolverState (Nest (b:>binding) infVars)
                                                 defaults' subst' result
      RightE (SkolemBound _) ->
        case hoist b solverState of
          HoistSuccess hoisted -> return hoisted
          HoistFailure _ -> error "probably shouldn't happen?"
      LeftE emission -> do
        -- TODO: avoid this repeated traversal here and in `tryHoistExpr`
        --       above by using `WithRestrictedScope` to cache free vars.
        PairB infVars' (b':>emission') <- liftHoistExcept $
                                            exchangeBs (PairB (b:>emission) infVars)
        subst'' <- liftHoistExcept $ hoist b' subst'
        let defaults'' = hoistDefaults b' defaults'
        withSubscopeDistinct b' $ do
            let scope' = scope `extendOutMap` toScopeFrag infVars'
            let emission'' = applySolverSubstE scope' subst'' emission'
            DistinctAbs rest' e' <- return result
            return $ HoistedSolverState infVars' defaults'' subst'' $
                        DistinctAbs (Nest (Let b' emission'') rest') e'

hoistRequiredIfaces :: BindsNames b => b n l -> RequiredIfaces l -> RequiredIfaces n
hoistRequiredIfaces bs = \case
  FailIfRequired    -> FailIfRequired
  GatherRequired ds -> GatherRequired $ ds & mapMaybe \d -> case hoist bs d of
    HoistSuccess d' -> Just d'
    HoistFailure _  -> Nothing

hoistDefaults :: BindsNames b => b n l -> Defaults l -> Defaults n
hoistDefaults b (Defaults defaults) =
  Defaults $ defaults & mapMaybe \(t1, t2) -> case hoist b t1 of
      HoistSuccess t1' -> Just (t1', t2)
      HoistFailure _   -> Nothing

infNamesToEmissions :: InferenceNameBinders n l -> InfEmissions n l
infNamesToEmissions emissions =
  fmapNest (\(b:>binding) -> b :> RightE binding) emissions

instance BindingsReader (InfererM i) where
  getBindings = do
    InfOutMap bindings _ _ _ <- InfererM $ EnvReaderT $ lift $ lift11 $ getOutMapInplaceT
    return bindings

instance BindingsExtender (InfererM i) where
  extendBindings frag cont = InfererM $ EnvReaderT $ ReaderT \env -> StateT1 \s -> do
    (ans, s') <- extendInplaceTLocal (\bindings -> extendOutMap bindings frag) $
      withExtEvidence (toExtEvidence frag) $
        runStateT1 (runEnvReaderT (inject env) (runInfererM' cont)) (inject s)
    return (ans, hoistRequiredIfaces frag s')

-- === actual inference pass ===

type SigmaType = Type  -- may     start with an implicit lambda
type RhoType   = Type  -- doesn't start with an implicit lambda
data RequiredTy (e::E) (n::S) = Check (e n)
                              | Infer
                                deriving Show

checkSigma :: (EmitsBoth o, Inferer m) => UExpr i
           -> SigmaType o -> m i o (Atom o)
checkSigma expr sTy = case sTy of
  Pi piTy@(PiType (PiBinder b _ arrow) _ _)
    | arrow `elem` [ImplicitArrow, ClassArrow] -> case expr of
        WithSrcE _ (ULam lam@(ULamExpr arrow' _ _))
          | arrow == arrow' ->
            -- is this even reachable? we don't have syntax for implicit/class lambda
            checkULam lam piTy
        -- we have to add the lambda argument corresponding to the implicit pi
        -- type argument
        _ -> do
          buildLamInf (getNameHint b) arrow (piArgType piTy) (\_-> return Pure)
            \x -> do
              piTy' <- injectM piTy
              (Pure, bodyTy) <- instantiatePi piTy' (Var x)
              checkSigma expr bodyTy
  _ -> checkOrInferRho expr (Check sTy)

inferSigma :: (EmitsBoth o, Inferer m) => UExpr i -> m i o (Atom o)
inferSigma (WithSrcE pos expr) = case expr of
  ULam lam@(ULamExpr ImplicitArrow _ _) ->
    addSrcContext pos $ inferULam Pure lam
  _ -> inferRho (WithSrcE pos expr)

checkRho :: (EmitsBoth o, Inferer m) => UExpr i -> RhoType o -> m i o (Atom o)
checkRho expr ty = checkOrInferRho expr (Check ty)

inferRho :: (EmitsBoth o, Inferer m) => UExpr i -> m i o (Atom o)
inferRho expr = checkOrInferRho expr Infer

instantiateSigma :: (EmitsBoth o, Inferer m) => Atom o -> m i o (Atom o)
instantiateSigma f = do
  ty <- tryGetType f
  case ty of
    Pi (PiType (PiBinder _ argTy ImplicitArrow) _ _) -> do
      x <- freshType argTy
      ans <- emit $ App f x
      instantiateSigma $ Var ans
    Pi (PiType (PiBinder _ argTy ClassArrow) _ _) -> do
      ctx <- srcPosCtx <$> getErrCtx
      dict <- emit $ Op $ SynthesizeDict ctx argTy
      ans <- emit $ App f $ Var dict
      instantiateSigma $ Var ans
    _ -> return f

checkOrInferRho :: forall m i o.
                   (EmitsBoth o, Inferer m)
                => UExpr i -> RequiredTy RhoType o -> m i o (Atom o)
checkOrInferRho (WithSrcE pos expr) reqTy = do
 addSrcContext pos $ case expr of
  UVar ~(InternalName v) -> do
    substM v >>= inferUVar >>= instantiateSigma >>= matchRequirement
  ULam (ULamExpr ImplicitArrow (UPatAnn p ann) body) -> do
    argTy <- checkAnn ann
    v <- freshInferenceName argTy
    bindLamPat p v $ checkOrInferRho body reqTy
  ULam lamExpr ->
    case reqTy of
      Check (Pi piTy) -> checkULam lamExpr piTy
      Check _ -> inferULam Pure lamExpr >>= matchRequirement
      Infer   -> inferULam Pure lamExpr
  UFor dir (UForExpr b body) -> do
    allowedEff <- getAllowedEffects
    let uLamExpr = ULamExpr PlainArrow b body
    lam <- case reqTy of
      Check (Pi tabPiTy) -> do
        lamPiTy <- buildForTypeFromTabType allowedEff tabPiTy
        checkULam uLamExpr lamPiTy
      Check _ -> inferULam allowedEff uLamExpr
      Infer   -> inferULam allowedEff uLamExpr
    result <- liftM Var $ emit $ Hof $ For (RegularFor dir) lam
    matchRequirement result
  UApp arr f x@(WithSrcE xPos _) -> do
    f' <- inferRho f
    -- NB: We never infer dependent function types, but we accept them, provided they
    --     come with annotations. So, unless we already know that the function is
    --     dependent here (i.e. the type of the zonk comes as a dependent Pi type),
    --     then nothing in the remainder of the program can convince us that the type
    --     is dependent. Also, the Pi binder is never considered to be in scope for
    --     inference variables, so they cannot get unified with it. Hence, this zonk
    --     is safe and doesn't make the type checking depend on the program order.
    infTy <- getType =<< zonk f'
    piTy  <- addSrcContext (srcPos f) $ fromPiType True arr infTy
    case considerNonDepPiType piTy of
      Just (_, argTy, effs, _) -> do
        x' <- checkSigma x argTy
        addEffects effs
        appVal <- emit $ App f' x'
        instantiateSigma (Var appVal) >>= matchRequirement
      Nothing -> do
        Abs decls result <- buildDeclsInf do
          argTy' <- injectM $ piArgType piTy
          checkSigma x argTy'
        cheapReduceWithDecls decls result >>= \case
          (Just x', Just ds) -> do
            forM_ ds reportUnsolvedInterface
            (effs, _) <- instantiatePi piTy x'
            addEffects effs
            appVal <- emit $ App f' x'
            instantiateSigma (Var appVal) >>= matchRequirement
          _ -> addSrcContext xPos $ do
            throw TypeErr $ "Dependent functions can only be applied to fully " ++
                            "evaluated expressions. Bind the argument to a name " ++
                            "before you apply the function."
  UPi (UPiExpr arr (UPatAnn (WithSrcB pos' pat) ann) effs ty) -> do
    -- TODO: make sure there's no effect if it's an implicit or table arrow
<<<<<<< HEAD
    matchRequirement . Pi =<< checkAnnWithMissingDicts ann \missingDs getAnnType -> do
      -- Note that we can't automatically quantify class Pis, because the class dict
      -- might have been bound on the rhs of a let and it would get bound to the
      -- inserted arguments instead of the desired dict. It's not a fundemental
      -- limitation of our automatic quantification, but it's simpler not to deal with
      -- that for now.
      let checkNoMissing = addSrcContext pos' $ unless (null missingDs) $ throw TypeErr $
            "Couldn't synthesize a class dictionary for: " ++ pprint (head missingDs)
      autoDs <- case arr of
        TabArrow   -> checkNoMissing $> mempty
        ClassArrow -> checkNoMissing $> mempty
        _          -> return $ missingDs
      introDictTys autoDs $ do
        ann' <- getAnnType
        addSrcContext pos' case pat of
          UPatBinder UIgnore ->
            buildPiInf "_ign" arr ann' \_ -> (,) <$> checkUEffRow effs <*> checkUType ty
          _ -> buildPiInf (getNameHint pat) arr ann' \v -> do
            Abs decls piResult <- buildDeclsInf do
              v' <- injectM v
              bindLamPat (WithSrcB pos' pat) v' do
                effs' <- checkUEffRow effs
                ty'   <- checkUType   ty
                return $ PairE effs' ty'
            cheapReduceWithDecls decls piResult >>= \case
              (Just (PairE effs' ty'), Just []) -> return $ (effs', ty')
              _ -> throw TypeErr $ "Can't reduce type expression: " ++
                           pprint (Block TyKind decls $ Atom $ snd $ fromPairE piResult)
=======
    ann' <- checkAnn ann
    piTy <- addSrcContext pos' case pat of
      UPatBinder UIgnore -> do
        effs' <- checkUEffRow effs
        ty' <- checkUType ty
        buildNonDepPi "_" arr ann' effs' ty'
      _ -> buildPiInf (getNameHint pat) arr ann' \v -> do
        Abs decls piResult <- buildDeclsInf do
          v' <- injectM v
          bindLamPat (WithSrcB pos' pat) v' do
            effs' <- checkUEffRow effs
            ty'   <- checkUType   ty
            return $ PairE effs' ty'
        cheapReduceWithDecls decls piResult >>= \case
          Nothing -> throw TypeErr $ "Can't reduce type expression: " ++
            pprint (Block (BlockAnn TyKind) decls $ Atom $ snd $ fromPairE piResult)
          Just (PairE effs' ty') -> return (effs', ty')
    matchRequirement $ Pi piTy
>>>>>>> 8cc5c909
  UDecl (UDeclExpr decl body) -> do
    inferUDeclLocal decl $ checkOrInferRho body reqTy
  UCase scrut alts -> do
    scrut' <- inferRho scrut
    scrutTy <- getType scrut'
    reqTy' <- case reqTy of
      Infer -> freshType TyKind
      Check req -> return req
    alts' <- mapM (checkCaseAlt reqTy' scrutTy) alts
    scrut'' <- zonk scrut'
    buildSortedCase scrut'' alts' reqTy'
  UTabCon xs -> inferTabCon xs reqTy >>= matchRequirement
  UIndexRange low high -> do
    n <- freshType TyKind
    low'  <- mapM (flip checkRho n) low
    high' <- mapM (flip checkRho n) high
    matchRequirement $ TC $ IndexRange n low' high'
  UHole -> case reqTy of
    Infer -> throw MiscErr "Can't infer type of hole"
    Check ty -> freshType ty
  UTypeAnn val ty -> do
    ty' <- zonk =<< checkUType ty
    val' <- checkSigma val ty'
    matchRequirement val'
  UPrimExpr prim -> do
    prim' <- forM prim \x -> do
      xBlock <- buildBlockInf $ inferRho x
      getType xBlock >>= \case
        TyKind -> cheapReduceToAtom xBlock >>= \case
          (Just reduced, Just []) -> return reduced
          _ -> throw CompilerErr "Type args to primops must be reducible"
        _ -> emitBlock xBlock
    val <- case prim' of
      TCExpr  e -> return $ TC e
      ConExpr e -> return $ Con e
      OpExpr  e -> Var <$> emit (Op e)
      HofExpr e -> Var <$> emit (Hof e)
    matchRequirement val
  URecord (Ext items Nothing) -> do
    items' <- mapM inferRho items
    matchRequirement $ Record items'
  URecord (Ext items (Just ext)) -> do
    items' <- mapM inferRho items
    restTy <- freshInferenceName LabeledRowKind
    ext' <- zonk =<< (checkRho ext $ RecordTy $ Ext NoLabeledItems $ Just restTy)
    matchRequirement =<< emitOp (RecordCons items' ext')
  UVariant labels@(LabeledItems lmap) label value -> do
    value' <- inferRho value
    prevTys <- mapM (const $ freshType TyKind) labels
    rest <- freshInferenceName LabeledRowKind
    ty <- getType value'
    let items = prevTys <> labeledSingleton label ty
    let extItems = Ext items $ Just rest
    let i = case M.lookup label lmap of
              Just prev -> length prev
              Nothing -> 0
    matchRequirement $ Variant extItems label i value'
  URecordTy row -> matchRequirement =<< RecordTy <$> checkExtLabeledRow row
  UVariantTy row -> matchRequirement =<< VariantTy <$> checkExtLabeledRow row
  UVariantLift labels value -> do
    row <- freshInferenceName LabeledRowKind
    value' <- zonk =<< (checkRho value $ VariantTy $ Ext NoLabeledItems $ Just row)
    prev <- mapM (\() -> freshType TyKind) labels
    matchRequirement =<< emitOp (VariantLift prev value')
  UIntLit x  -> do
    lookupSourceMap MethodNameRep "fromInteger" >>= \case
      Nothing ->
        -- fallback for missing protolude
        matchRequirement $ Con $ Lit $ Int32Lit $ fromIntegral x
      Just fromIntMethod -> do
        ~(MethodBinding _ _ fromInt) <- lookupBindings fromIntMethod
        fromInt' <- instantiateSigma fromInt
        let i64Atom = Con $ Lit $ Int64Lit $ fromIntegral x
        result <- matchRequirement =<< app fromInt' i64Atom
        resultTy <- getType result
        addDefault resultTy $ BaseTy (Scalar Int32Type)
        return result
  UFloatLit x -> matchRequirement $ Con $ Lit  $ Float32Lit $ realToFrac x
  -- TODO: Make sure that this conversion is not lossy!
  where
    matchRequirement :: Atom o -> m i o (Atom o)
    matchRequirement x = return x <*
      case reqTy of
        Infer -> return ()
        Check req -> do
          ty <- getType x
          constrainEq req ty

-- === sorting case alternatives ===

data IndexedAlt n = IndexedAlt CaseAltIndex (Alt n)

instance InjectableE IndexedAlt where
  injectionProofE = todoInjectableProof

buildNthOrderedAlt :: (Emits n, Builder m)
                   => [IndexedAlt n] -> Type n -> Type n -> Int -> [AtomName n]
                   -> m n (Atom n)
buildNthOrderedAlt alts scrutTy resultTy i vs = do
  case lookup (nthCaseAltIdx scrutTy i) [(idx, alt) | IndexedAlt idx alt <- alts] of
    Nothing -> do
      resultTy' <- injectM resultTy
      emitOp $ ThrowError resultTy'
    Just alt -> applyNaryAbs alt vs >>= emitBlock

-- converts from the ordinal index used in the core IR to the more complicated
-- `CaseAltIndex` used in the surface IR.
nthCaseAltIdx :: Type n -> Int -> CaseAltIndex
nthCaseAltIdx ty i = case ty of
  TypeCon _ _ _ -> ConAlt i
  VariantTy (NoExt types) -> case lookup i pairedIndices of
    Just idx -> idx
    Nothing -> error "alt index out of range"
    where
      pairedIndices :: [(Int, CaseAltIndex)]
      pairedIndices = enumerate $ [VariantAlt l idx | (l, idx, _) <- toList (withLabels types)]
  _ -> error $ "can't pattern-match on: " <> pprint ty

buildMonomorphicCase :: (Emits n, Builder m) => [IndexedAlt n] -> Atom n -> Type n -> m n (Atom n)
buildMonomorphicCase alts scrut resultTy = do
  scrutTy <- getType scrut
  buildCase scrut resultTy \i vs -> do
    ListE alts' <- injectM $ ListE alts
    scrutTy'    <- injectM scrutTy
    resultTy'   <- injectM resultTy
    buildNthOrderedAlt alts' scrutTy' resultTy' i vs

buildSortedCase :: (Fallible1 m, Builder m, Emits n)
                 => Atom n -> [IndexedAlt n] -> Type n
                 -> m n (Atom n)
buildSortedCase scrut alts resultTy = do
  scrutTy <- getType scrut
  case scrutTy of
    TypeCon _ _ _ -> buildMonomorphicCase alts scrut resultTy
    VariantTy (Ext types tailName) -> do
      case filter isVariantTailAlt alts of
        [] -> case tailName of
          Nothing ->
            -- We already know the type exactly, so just emit a case.
            buildMonomorphicCase alts scrut resultTy
          Just _ -> do
            -- Split off the types we don't know about, mapping them to a
            -- runtime error.
            buildSplitCase types scrut resultTy
              (\v -> do ListE alts' <- injectM $ ListE alts
                        resultTy'   <- injectM resultTy
                        buildMonomorphicCase alts' (Var v) resultTy')
              (\_ -> do resultTy' <- injectM resultTy
                        emitOp $ ThrowError resultTy')
        [IndexedAlt (VariantTailAlt (LabeledItems skippedItems)) tailAlt] -> do
            -- Split off the types skipped by the tail pattern.
            let splitLeft fvs ltys = NE.fromList $ NE.take (length ltys) fvs
            let left = LabeledItems $ M.intersectionWith splitLeft
                        (fromLabeledItems types) skippedItems
            checkNoTailOverlaps alts left
            buildSplitCase left scrut resultTy
              (\v -> do ListE alts' <- injectM $ ListE alts
                        resultTy'   <- injectM resultTy
                        buildMonomorphicCase alts' (Var v) resultTy')
              (\v -> do tailAlt' <- injectM tailAlt
                        applyNaryAbs tailAlt' [v] >>= emitBlock )
        _ -> throw TypeErr "Can't specify more than one variant tail pattern."
    _ -> fail $ "Unexpected case expression type: " <> pprint scrutTy

-- Make sure all of the alternatives are exclusive with the tail pattern (could
-- technically allow overlap but this is simpler). Split based on the tail
-- pattern's skipped types.
checkNoTailOverlaps :: Fallible1 m => [IndexedAlt n] -> LabeledItems (Type n) ->  m n ()
checkNoTailOverlaps alts (LabeledItems tys) = do
  forM_ alts \case
    (IndexedAlt (VariantAlt label i) _) ->
      case M.lookup label tys of
        Just tys' | i <= length tys' -> return ()
        _ -> throw TypeErr "Variant explicit alternatives overlap with tail pattern."
    _ -> return ()

isVariantTailAlt :: IndexedAlt n -> Bool
isVariantTailAlt (IndexedAlt (VariantTailAlt _) _) = True
isVariantTailAlt _ = False

-- ===

inferUVar :: Inferer m => UVar o -> m i o (Atom o)
inferUVar = \case
  UAtomVar v ->
    return $ Var v
  UTyConVar v -> do
<<<<<<< HEAD
    TyConBinding   _ tyConAtom <- lookupBindings v
    return tyConAtom
  UDataConVar v -> do
    DataConBinding _ _ conAtom <- lookupBindings v
    return conAtom
  UClassVar v -> do
    ClassBinding _ dictTyAtom <- lookupBindings v
    return dictTyAtom
=======
    -- TODO: we shouldn't need these tildes because it's the only valid case
    ~(TyConBinding dataDefName) <- lookupBindings v
    DataDef sourceName _ _  <- lookupDataDef dataDefName
    return $ TypeCon sourceName dataDefName []
  UDataConVar v -> do
   -- TODO: we shouldn't need these tildes because it's the only valid case
    ~(DataConBinding dataDefName idx) <- lookupBindings v
    return $ DataCon (pprint v) dataDefName [] idx []
  UClassVar v -> do
    ~(ClassBinding (ClassDef _ _ defName)) <- lookupBindings v
    DataDef sourceName _ _ <- lookupDataDef defName
    return $ TypeCon sourceName defName []
>>>>>>> 8cc5c909
  UMethodVar v -> do
    MethodBinding _ _ getter <- lookupBindings v
    return getter

buildForTypeFromTabType :: (Fallible1 m, Builder m)
                        => EffectRow n -> PiType n -> m n (PiType n)
buildForTypeFromTabType effs tabPiTy@(PiType (PiBinder bPi piArgTy arr) _ _) = do
  unless (arr == TabArrow) $ throw TypeErr $ "Not an table arrow type: " ++ pprint arr
  buildPi (getNameHint bPi) PlainArrow piArgTy \i -> do
    Distinct <- getDistinct
    (_, resultTy) <- instantiatePi (inject tabPiTy) $ Var i
    return (inject effs, resultTy)

inferUDeclLocal ::  (EmitsBoth o, Inferer m) => UDecl i i' -> m i' o a -> m i o a
inferUDeclLocal (ULet letAnn (UPatAnn p ann) rhs) cont = do
  val <- case ann of
    Nothing -> inferSigma rhs
    Just ty -> do
      ty' <- zonk =<< checkUType ty
      checkSigma rhs ty'
  var <- emitDecl (getNameHint p) letAnn $ Atom val
  bindLamPat p var cont
inferUDeclLocal (UInstance ~(InternalName className) argBinders params methods maybeName) cont = do
  className' <- substM className
  instanceDict <- checkInstanceArgs argBinders do
                    checkInstanceParams params \params' -> do
                      className'' <- injectM className'
                      checkInstanceBody className'' params' methods
  case maybeName of
    RightB UnitB  -> do
      void $ emitDecl "instance" InstanceLet $ Atom instanceDict
      cont
    JustB instanceName -> do
      instanceVal <- emitDecl (getNameHint instanceName) PlainLet (Atom instanceDict)
      extendEnv (instanceName @> instanceVal) cont
    _ -> error "impossible"
inferUDeclLocal _ _ = error "not a local decl"

inferUDeclTop :: (Mut o, TopInferer m) => UDecl i i' -> m i' o a -> m i o a
inferUDeclTop (UDataDefDecl def tc dcs) cont = do
  def' <- liftImmut $ liftInfererM $ solveLocal $ inferDataDef def
  defName <- emitDataDef def'
  tc' <- emitTyConName defName =<< tyConDefAsAtom (defName, def')
  dcs' <- forM [0..(nestLength dcs - 1)] \i ->
    emitDataConName defName i =<< dataConDefAsAtom (defName, def') i
  extendEnv (tc @> tc' <.> dcs @@> dcs') cont
inferUDeclTop (UInterface paramBs superclasses methodTys className methodNames) cont = do
  let classPrettyName   = fromString (pprint className) :: SourceName
  let methodPrettyNames = map fromString (nestToList pprint methodNames) :: [SourceName]
  classDef@(ClassDef _ _ dictDataDef) <-
    inferInterfaceDataDef classPrettyName methodPrettyNames paramBs superclasses methodTys
  className' <- emitClassDef classDef =<< tyConDefAsAtom dictDataDef
  mapM_ (emitSuperclass className') [0..(length superclasses - 1)]
  methodNames' <-
    forM (enumerate $ zip methodPrettyNames methodTys) \(i, (prettyName, ty)) -> do
      let UMethodType (Right explicits) _ = ty
      emitMethodType (getNameHint prettyName) className' explicits i
  extendEnv (className @> className' <.> methodNames @@> methodNames') cont
inferUDeclTop _ _ = error "not a top decl"

tyConDefAsAtom :: TopInferer m => NamedDataDef o -> m i o (Atom o)
tyConDefAsAtom ndef = liftBuilder do
  PairE defName def@(DataDef _ params _) <- injectM $ toPairE ndef
  buildPureNaryLam (EmptyAbs $ binderNestAsPiNest PlainArrow params) \params' -> do
    PairE defName' def' <- injectM (PairE defName def)
    return $ TypeCon (defName', def') $ Var <$> params'

dataConDefAsAtom :: TopInferer m => NamedDataDef o -> Int -> m i o (Atom o)
dataConDefAsAtom ndef@(_, def) conIx = liftBuilder do
  DataDef _ tyParams' conDefs' <- injectM def
  let conDef' = conDefs' !! conIx
  buildPureNaryLam (EmptyAbs $ binderNestAsPiNest ImplicitArrow tyParams') \tyArgs'' -> do
    DataConDef conName (EmptyAbs conParams'') <-
      (`applyNaryAbs` tyArgs'') =<< injectM (Abs tyParams' conDef')
    buildPureNaryLam (EmptyAbs $ binderNestAsPiNest PlainArrow conParams'') \conArgs''' -> do
      ListE tyArgs''' <- injectM $ ListE tyArgs''
      ndef''' <- fromPairE <$> injectM (toPairE ndef)
      return $ DataCon conName ndef''' (Var <$> tyArgs''') conIx (Var <$> conArgs''')

binderNestAsPiNest :: Arrow -> Nest Binder n l -> Nest PiBinder n l
binderNestAsPiNest arr = \case
  Empty             -> Empty
  Nest (b:>ty) rest -> Nest (PiBinder b ty arr) $ binderNestAsPiNest arr rest

inferDataDef :: (EmitsInf o, Inferer m) => UDataDef i -> m i o (DataDef o)
inferDataDef (UDataDef (tyConName, paramBs) dataCons) = do
  Abs paramBs' (ListE dataCons') <-
    withNestedUBinders paramBs \_ -> do
      dataCons' <- mapM inferDataCon dataCons
      return $ ListE dataCons'
  return $ DataDef tyConName paramBs' dataCons'

inferDataCon :: (EmitsInf o, Inferer m)
             => (SourceName, UDataDefTrail i) -> m i o (DataConDef o)
inferDataCon (sourceName, UDataDefTrail argBs) = do
  argBs' <- checkUBinders (EmptyAbs argBs)
  return $ DataConDef sourceName argBs'

inferInterfaceDataDef :: (Mut o, TopInferer m)
                      => SourceName -> [SourceName]
                      -> Nest (UAnnBinder AtomNameC) i i'
                      -> [UType i'] -> [UMethodType i']
                      -> m i o (ClassDef o)
inferInterfaceDataDef className methodNames paramBs superclasses methods = do
  dictDef <- liftImmut $ liftInfererM do
    paramBs' <- solveLocal $ checkUBinders $ EmptyAbs paramBs
    buildNewtype className paramBs' \params -> solveLocal do
      params' <- mapM injectM params
      extendEnv (paramBs @@> params') do
        superclasses' <- mapM checkUType superclasses
        methodsTys'   <- mapM checkUType $ methods <&> \(UMethodType _ ty) -> ty
        return $ PairTy (ProdTy superclasses') (ProdTy methodsTys')
  defName <- emitDataDef dictDef
  return $ ClassDef className methodNames defName

withNestedUBinders
  :: (EmitsInf o, Inferer m, HasNamesE e, SubstE AtomSubstVal e, InjectableE e)
  => Nest (UAnnBinder AtomNameC) i i'
  -> (forall o'. (EmitsInf o', Ext o o') => [AtomName o'] -> m i' o' (e o'))
  -> m i o (Abs (Nest Binder) e o)
withNestedUBinders bs cont = case bs of
  Empty -> Abs Empty <$> cont []
  Nest b rest -> do
    Abs b' (Abs rest' body) <- withUBinder b \name -> do
      withNestedUBinders rest \names -> do
        name' <- injectM name
        cont (name':names)
    return $ Abs (Nest b' rest') body

withUBinder :: (EmitsInf o, Inferer m, HasNamesE e, SubstE AtomSubstVal e, InjectableE e)
            => UAnnBinder AtomNameC i i'
            -> (forall o'. (EmitsInf o', Ext o o') => AtomName o' -> m i' o' (e o'))
            -> m i o (Abs Binder e o)
withUBinder (UAnnBinder b ann) cont = do
  ann' <- checkUType ann
  buildAbsInf (getNameHint b) ann' \name ->
    extendEnv (b @> name) $ cont name

checkUBinders :: (EmitsInf o, Inferer m)
              => EmptyAbs (Nest (UAnnBinder AtomNameC)) i
              -> m i o (EmptyAbs (Nest Binder) o)
checkUBinders (EmptyAbs bs) = withNestedUBinders bs \_ -> return UnitE
checkUBinders _ = error "impossible"

inferULam :: (EmitsBoth o, Inferer m) => EffectRow o -> ULamExpr i -> m i o (Atom o)
inferULam effs (ULamExpr arrow (UPatAnn p ann) body) = do
  argTy <- checkAnn ann
  buildLamInf (getNameHint p) arrow argTy (\_ -> injectM effs) \v ->
    bindLamPat p v $ inferSigma body

checkULam :: (EmitsBoth o, Inferer m) => ULamExpr i -> PiType o -> m i o (Atom o)
checkULam (ULamExpr _ (UPatAnn p ann) body) piTy = do
  let argTy = piArgType piTy
  checkAnn ann >>= constrainEq argTy
  -- XXX: we're ignoring the ULam arrow here. Should we be checking that it's
  -- consistent with the arrow supplied by the pi type?
  buildLamInf (getNameHint p) (piArrow piTy) argTy
    (\v -> do
        piTy' <- injectM piTy
        fst <$> instantiatePi piTy' (Var v) )
     \v -> bindLamPat p v do
        piTy' <- injectM piTy
        (_, resultTy) <- instantiatePi piTy' (Var v)
        checkSigma body resultTy

checkInstanceArgs
  :: (EmitsBoth o, Inferer m)
  => Nest UPatAnnArrow i i'
  -> (forall o'. (EmitsBoth o', Ext o o') =>  m i' o' (Atom o'))
  -> m i o (Atom o)
checkInstanceArgs Empty cont = cont
checkInstanceArgs (Nest (UPatAnnArrow (UPatAnn p ann) arrow) rest) cont = do
  case arrow of
    ImplicitArrow -> return ()
    ClassArrow    -> return ()
    _ -> throw TypeErr $ "Not a valid arrow for an instance: " ++ pprint arrow
  checkAnnWithMissingDicts ann \ds getArgTy -> do
    introDicts ds $ do
      argTy <- getArgTy
      buildLamInf (getNameHint p) arrow argTy (const $ return Pure) \v -> do
        bindLamPat p v $
          checkInstanceArgs rest do
            cont

checkInstanceParams :: forall m i o. (EmitsBoth o, Inferer m)
                    => [UType i]
                    -> (forall o'. (EmitsBoth o', Ext o o') => [Type o'] -> m i o' (Atom o'))
                    -> m i o (Atom o)
checkInstanceParams params cont = go params []
  where
    go :: forall o'. (EmitsBoth o', Inferer m, Ext o o') => [UType i] -> [Type o'] -> m i o' (Atom o')
    go []    ptys = cont $ reverse ptys
    go (p:t) ptys = checkUTypeWithMissingDicts p \ds getParamType -> do
      introDicts ds do
        pty <- getParamType
        ListE ptys' <- injectM $ ListE ptys
        go t (pty:ptys')

checkInstanceBody :: (EmitsBoth o, Inferer m)
                  => ClassName o
                  -> [Type o]
                  -> [UMethodDef i]
                  -> m i o (Atom o)
checkInstanceBody className params methods = do
<<<<<<< HEAD
  ClassDef _ methodNames ndef@(_, def@(DataDef tcNameHint _ _)) <- getClassDef className
  Just dictTy <- fromNewtype <$> checkedApplyDataDefParams def params
=======
  ClassDef _ methodNames defName <- getClassDef className
  def@(DataDef tcNameHint _ _) <- lookupDataDef defName
  params' <- mapM checkUType params
  Just dictTy <- fromNewtype <$> applyDataDefParams def params'
>>>>>>> 8cc5c909
  PairTy (ProdTy superclassTys) (ProdTy methodTys) <- return dictTy
  superclassDicts <- mapM trySynthDict superclassTys
  methodsChecked <- mapM (checkMethodDef className methodTys) methods
  let (idxs, methods') = unzip $ sortOn fst $ methodsChecked
  forM_ (repeated idxs) \i ->
    throw TypeErr $ "Duplicate method: " ++ pprint (methodNames!!i)
  forM_ ([0..(length methodTys - 1)] `listDiff` idxs) \i ->
    throw TypeErr $ "Missing method: " ++ pprint (methodNames!!i)
  let dataConNameHint = "Mk" <> tcNameHint
<<<<<<< HEAD
  return $ DataCon dataConNameHint ndef params 0 [PairVal (ProdVal superclassDicts)
=======
  return $ DataCon dataConNameHint defName params' 0 [PairVal (ProdVal superclassDicts)
>>>>>>> 8cc5c909
                                                          (ProdVal methods')]

introDicts :: forall m o. (EmitsBoth o, Solver m, InfBuilder m)
           => [Type o]
           -> (forall l. (EmitsBoth l, Ext o l) => m l (Atom l))
           -> m o (Atom o)
introDicts []    m = m
introDicts (h:t) m = buildLamInf "_autoq" ClassArrow h (const $ return Pure) \_ -> do
  ListE t' <- injectM $ ListE t
  introDicts t' m

introDictTys :: forall m o. (EmitsInf o, Solver m, InfBuilder m)
             => [Type o]
             -> (forall l. (EmitsInf l, Ext o l) => m l (PiType l))
             -> m o (PiType o)
introDictTys []    m = m
introDictTys (h:t) m = buildPiInf "_autoq" ClassArrow h \_ -> do
  ListE t' <- injectM $ ListE t
  (Pure,) . Pi <$> (introDictTys t' m)

checkMethodDef :: (EmitsBoth o, Inferer m)
               => ClassName o -> [Type o] -> UMethodDef i -> m i o (Int, Atom o)
checkMethodDef className methodTys (UMethodDef ~(InternalName v) rhs) = do
  MethodBinding className' i _ <- substM v >>= lookupBindings
  when (className /= className') $
    throw TypeErr $ pprint v ++ " is not a method of " ++ pprint className
  let methodTy = methodTys !! i
  rhs' <- checkSigma rhs methodTy
  return (i, rhs')

checkUEffRow :: (EmitsInf o, Inferer m) => UEffectRow i -> m i o (EffectRow o)
checkUEffRow (EffectRow effs t) = do
   effs' <- liftM S.fromList $ mapM checkUEff $ toList effs
   t' <- forM t \(InternalName v) -> do
            v' <- substM v
            constrainVarTy v' EffKind
            return v'
   return $ EffectRow effs' t'

checkUEff :: (EmitsInf o, Inferer m) => UEffect i -> m i o (Effect o)
checkUEff eff = case eff of
  RWSEffect rws (Just ~(InternalName region)) -> do
    region' <- substM region
    constrainVarTy region' TyKind
    return $ RWSEffect rws $ Just region'
  RWSEffect rws Nothing -> return $ RWSEffect rws Nothing
  ExceptionEffect -> return ExceptionEffect
  IOEffect        -> return IOEffect

constrainVarTy :: (EmitsInf o, Inferer m) => AtomName o -> Type o -> m i o ()
constrainVarTy v tyReq = do
  varTy <- getType $ Var v
  constrainEq tyReq varTy

data CaseAltIndex = ConAlt Int
                  | VariantAlt Label Int
                  | VariantTailAlt (LabeledItems ())
  deriving (Eq, Show)

checkCaseAlt :: (EmitsBoth o, Inferer m)
             => RhoType o -> Type o -> UAlt i -> m i o (IndexedAlt o)
checkCaseAlt reqTy scrutineeTy (UAlt pat body) = do
  alt <- checkCasePat pat scrutineeTy do
    reqTy' <- injectM reqTy
    checkRho body reqTy'
  idx <- getCaseAltIndex pat
  return $ IndexedAlt idx alt

getCaseAltIndex :: Inferer m => UPat i i' -> m i o CaseAltIndex
getCaseAltIndex (WithSrcB _ pat) = case pat of
  UPatCon ~(InternalName conName) _ -> do
    (_, con) <- substM conName >>= getDataCon
    return $ ConAlt con
  UPatVariant (LabeledItems lmap) label _ -> do
    let i = case M.lookup label lmap of
              Just prev -> length prev
              Nothing -> 0
    return (VariantAlt label i)
  UPatVariantLift labels _ -> do
    return (VariantTailAlt labels)
  _ -> throw TypeErr $ "Case patterns must start with a data constructor or variant pattern"

checkCasePat :: (EmitsBoth o, Inferer m)
             => UPat i i'
             -> Type o
             -> (forall o'. (EmitsBoth o', Ext o o') => m i' o' (Atom o'))
             -> m i o (Alt o)
checkCasePat (WithSrcB pos pat) scrutineeTy cont = addSrcContext pos $ case pat of
  UPatCon ~(InternalName conName) ps -> do
    (dataDefName, con) <- substM conName >>= getDataCon
    DataDef sourceName paramBs cons <- lookupDataDef dataDefName
    DataConDef _ (EmptyAbs argBs) <- return $ cons !! con
    when (nestLength argBs /= nestLength ps) $ throw TypeErr $
      "Unexpected number of pattern binders. Expected " ++ show (nestLength argBs)
                                             ++ " got " ++ show (nestLength ps)
    (params, argBs') <- inferParams (Abs paramBs $ EmptyAbs argBs)
    constrainEq scrutineeTy $ TypeCon sourceName dataDefName params
    buildAltInf argBs' \args ->
      bindLamPats ps args $ cont
  UPatVariant labels label p -> do
    ty <- freshType TyKind
    prevTys <- mapM (const $ freshType TyKind) labels
    rest <- freshInferenceName LabeledRowKind
    let patTypes = prevTys <> labeledSingleton label ty
    let extPatTypes = Ext patTypes $ Just rest
    constrainEq scrutineeTy $ VariantTy extPatTypes
    buildUnaryAltInf ty \x ->
      bindLamPat p x cont
  UPatVariantLift labels p -> do
    prevTys <- mapM (const $ freshType TyKind) labels
    rest <- freshInferenceName LabeledRowKind
    let extPatTypes = Ext prevTys $ Just rest
    constrainEq scrutineeTy $ VariantTy extPatTypes
    let ty = VariantTy $ Ext NoLabeledItems $ Just rest
    buildUnaryAltInf ty \x ->
      bindLamPat p x cont
  _ -> throw TypeErr $ "Case patterns must start with a data constructor or variant pattern"

inferParams :: (EmitsBoth o, Inferer m, HasNamesE e, InjectableE e)
            => Abs (Nest Binder) e o -> m i o ([Type o], e o)
inferParams (Abs Empty body) = return ([], body)
inferParams (Abs (Nest (b:>ty) bs) body) = do
  x <- freshInferenceName ty
  rest <- applyAbs (Abs b (Abs bs body)) x
  (xs, body') <- inferParams rest
  return (Var x : xs, body')

bindLamPats :: (EmitsBoth o, Inferer m)
            => Nest UPat i i' -> [AtomName o] -> m i' o a -> m i o a
bindLamPats Empty [] cont = cont
bindLamPats (Nest p ps) (x:xs) cont = bindLamPat p x $ bindLamPats ps xs cont
bindLamPats _ _ _ = error "mismatched number of args"

bindLamPat :: (EmitsBoth o, Inferer m) => UPat i i' -> AtomName o -> m i' o a -> m i o a
bindLamPat (WithSrcB pos pat) v cont = addSrcContext pos $ case pat of
  UPatBinder b -> extendEnv (b @> v) cont
  UPatUnit UnitB -> do
    constrainVarTy v UnitTy
    cont
  UPatPair (PairB p1 p2) -> do
    let x = Var v
    ty <- getType x
    _  <- fromPairType ty
    x' <- zonk x  -- ensure it has a pair type before unpacking
    x1 <- getFst x' >>= zonk >>= emitAtomToName
    bindLamPat p1 x1 do
      x2  <- getSnd x' >>= zonk >>= emitAtomToName
      bindLamPat p2 x2 do
        cont
  UPatCon ~(InternalName conName) ps -> do
    (dataDefName, _) <- getDataCon =<< substM conName
    (DataDef sourceName paramBs cons) <- lookupDataDef dataDefName
    case cons of
      [DataConDef _ (EmptyAbs argBs)] -> do
        when (nestLength argBs /= nestLength ps) $ throw TypeErr $
          "Unexpected number of pattern binders. Expected " ++ show (nestLength argBs)
                                                 ++ " got " ++ show (nestLength ps)
        (params, UnitE) <- inferParams (Abs paramBs UnitE)
        constrainVarTy v $ TypeCon sourceName dataDefName params
        xs <- zonk (Var v) >>= emitUnpacked
        xs' <- forM xs \x -> zonk (Var x) >>= emitAtomToName
        bindLamPats ps xs' cont
      _ -> throw TypeErr $ "sum type constructor in can't-fail pattern"
  UPatRecord (Ext labels Nothing) (PairB pats (RightB UnitB)) -> do
    expectedTypes <- mapM (const $ freshType TyKind) labels
    constrainVarTy v (RecordTy (NoExt expectedTypes))
    xs <- zonk (Var v) >>= emitUnpacked
    xs' <- forM xs \x -> zonk (Var x) >>= emitAtomToName
    bindLamPats pats xs' cont
  UPatRecord (Ext labels (Just ())) (PairB pats (LeftB tailPat)) -> do
    wantedTypes <- mapM (const $ freshType TyKind) labels
    restType <- freshInferenceName LabeledRowKind
    constrainVarTy v (RecordTy $ Ext wantedTypes $ Just restType)
    -- Split the record.
    wantedTypes' <- mapM zonk wantedTypes
    v' <- zonk $ Var v
    split <- emit $ Op $ RecordSplit wantedTypes' v'
    [left, right] <- emitUnpacked $ Var split
    leftVals <- emitUnpacked $ Var left
    bindLamPats pats leftVals $
      bindLamPat tailPat right $
        cont
  UPatRecord _ _ -> error "mismatched labels and patterns (should be ruled out by the parser)"
  UPatVariant _ _ _   -> throw TypeErr "Variant not allowed in can't-fail pattern"
  UPatVariantLift _ _ -> throw TypeErr "Variant not allowed in can't-fail pattern"
  UPatTable ps -> do
    elemTy <- freshType TyKind
    let idxTy = FixedIntRange 0 (fromIntegral $ nestLength ps)
    ty <- getType $ Var v
    tabTy <- idxTy ==> elemTy
    constrainEq ty tabTy
    idxs <- indices idxTy
    unless (length idxs == nestLength ps) $
      throw TypeErr $ "Incorrect length of table pattern: table index set has "
                      <> pprint (length idxs) <> " elements but there are "
                      <> pprint (nestLength ps) <> " patterns."
    xs <- forM idxs \i -> emit $ App (Var v) i
    bindLamPats ps xs cont

checkAnn :: (EmitsInf o, Inferer m) => Maybe (UType i) -> m i o (Type o)
checkAnn ann = case ann of
  Just ty -> checkUType ty
  Nothing -> freshType TyKind

checkAnnWithMissingDicts :: (EmitsInf o, Inferer m)
                         => Maybe (UType i)
                         -> ([IfaceType o] -> (forall o'. (EmitsInf o', Ext o o') => m i o' (Type o')) -> m i o a)
                         -> m i o a
checkAnnWithMissingDicts ann cont = case ann of
  Just ty -> checkUTypeWithMissingDicts ty cont
  Nothing -> cont [] (freshType TyKind)  -- Unannotated binders are never auto-quantified

checkUTypeWithMissingDicts :: (EmitsInf o, Inferer m)
                           => UType i
                           -> ([IfaceType o] -> (forall o'. (EmitsInf o', Ext o o') => m i o' (Type o')) -> m i o a)
                           -> m i o a
checkUTypeWithMissingDicts uty@(WithSrcE pos _) cont = do
  ListE unsolvedSubset <- liftImmut $ do
    -- We have to be careful not to emit inference vars out of the initial solve.
    -- The resulting type will never be used in downstream inference, so we can easily
    -- end up with fake ambiguous variables if they leak out.
    DistinctAbs frag unsolvedSubset' <- liftInfererM $ runLocalInfererM do
      (Abs decls result, unsolvedSubset) <- gatherUnsolvedInterfaces $
        buildDeclsInf $ withAllowedEffects Pure $ checkRho uty TyKind
      -- Note that even if the normalization succeeds here, we can't short-circuit
      -- rechecking the UType, because unsolvedSubset is only an approximation to
      -- the set of all constraints. We have to reverify it again!
      -- We could probably add a flag to RequiredIfaces that would indicate whether
      -- pruning has happened.
      --
      -- TODO: When we're gathering the constraints, we shouldn't treat the existence of
      -- unhoistable dicts as an irrecoverable failure. They might be derivable from the
      -- hoistable dicts (e.g. as in i:n=>(..i)=>Float). The failures are only irrecoverable
      -- when we stop doing auto quantification.
      (_, maybeUnsolved) <- cheapReduceWithDecls decls result
      case maybeUnsolved of
        Nothing       -> addSrcContext pos $ throw NotImplementedErr $
          "A type expression has interface constraints that depend on values " ++
          "local to the expression"
        Just unsolved -> ListE <$> nubAlphaEq (unsolvedSubset ++ unsolved)
    return $ case hoistRequiredIfaces frag (GatherRequired $ fromListE unsolvedSubset') of
      GatherRequired unsolvedSubset -> ListE unsolvedSubset
      FailIfRequired                -> error "Unreachable"
  cont unsolvedSubset $ checkUType uty

checkUType :: (EmitsInf o, Inferer m) => UType i -> m i o (Type o)
checkUType uty@(WithSrcE pos _) = do
  Abs decls result <- buildDeclsInf $ withAllowedEffects Pure $ checkRho uty TyKind
  (ans, unsolved)  <- cheapReduceWithDecls decls result
  case (ans, unsolved) of
    (_       , Nothing) -> addSrcContext pos $ throw NotImplementedErr $
      "A type expression has interface constraints that depend on values local to the expression"
    (Just ty , Just ds) -> addSrcContext pos (forM_ ds reportUnsolvedInterface) $> ty
    (Nothing , Just []) -> addSrcContext pos $ throw TypeErr $
      "Can't reduce type expression: " ++ pprint uty
    (Nothing , Just ds) -> do
      uniqDs <- nubAlphaEq ds
      throw TypeErr $
        "Can't reduce type expression: " ++ pprint uty ++ "\n" ++
        "This might be due to a failure to find a viable interface implementation " ++
        "for: " ++ intercalate ", " (pprint <$> uniqDs)

checkExtLabeledRow :: (EmitsBoth o, Inferer m)
                   => ExtLabeledItems (UExpr i) (UExpr i)
                   -> m i o (ExtLabeledItems (Type o) (AtomName o))
checkExtLabeledRow (Ext types Nothing) = do
  types' <- mapM checkUType types
  return $ Ext types' Nothing
checkExtLabeledRow (Ext types (Just ext)) = do
  types' <- mapM checkUType types
  -- Only variables can have kind LabeledRowKind at the moment.
  Var ext' <- checkRho ext LabeledRowKind
  return $ Ext types' $ Just ext'

inferTabCon :: (EmitsBoth o, Inferer m) => [UExpr i] -> RequiredTy RhoType o -> m i o (Atom o)
inferTabCon xs reqTy = do
  (tabTy, xs') <- case reqTy of
    Check tabTy@(TabTyAbs piTy) | null $ freeVarsE (piArgType piTy) -> do
      idx <- indices $ piArgType piTy
      -- TODO: Check length!!
      unless (length idx == length xs) $
        throw TypeErr "Table type doesn't match annotation"
      xs' <- forM (zip xs idx) \(x, i) -> do
        (_, xTy) <- instantiatePi piTy i
        checkOrInferRho x $ Check xTy
      return (tabTy, xs')
    _ -> do
      elemTy <- case xs of
        []    -> freshType TyKind
        (x:_) -> getType =<< inferRho x
      tabTy <- FixedIntRange 0 (fromIntegral $ length xs) ==> elemTy
      case reqTy of
        Check sTy -> addContext context $ constrainEq sTy tabTy
          where context = "If attempting to construct a fixed-size table not " <>
                          "indexed by 'Fin n' for some n, this error may " <>
                          "indicate there was not enough information to infer " <>
                          "a concrete index set; try adding an explicit " <>
                          "annotation."
        Infer       -> return ()
      xs' <- mapM (flip checkRho elemTy) xs
      return (tabTy, xs')
  liftM Var $ emit $ Op $ TabCon tabTy xs'

-- Bool flag is just to tweak the reported error message
fromPiType :: (EmitsBoth o, Inferer m) => Bool -> Arrow -> Type o -> m i o (PiType o)
fromPiType _ _ (Pi piTy) = return piTy -- TODO: check arrow
fromPiType expectPi arr ty = do
  a <- freshType TyKind
  b <- freshType TyKind
  piTy <- nonDepPiType arr a Pure b
  if expectPi then  constrainEq (Pi piTy) ty
              else  constrainEq ty (Pi piTy)
  return piTy

fromPairType :: (EmitsBoth o, Inferer m) => Type o -> m i o (Type o, Type o)
fromPairType (PairTy t1 t2) = return (t1, t2)
fromPairType ty = do
  a <- freshType TyKind
  b <- freshType TyKind
  constrainEq (PairTy a b) ty
  return (a, b)

addEffects :: (EmitsBoth o, Inferer m) => EffectRow o -> m i o ()
addEffects eff = do
  allowed <- checkAllowedUnconditionally eff
  unless allowed $ do
    allowedEffects <- getAllowedEffects
    eff' <- openEffectRow eff
    constrainEq (Eff allowedEffects) (Eff eff')

checkAllowedUnconditionally :: Inferer m => EffectRow o -> m i o Bool
checkAllowedUnconditionally Pure = return True
checkAllowedUnconditionally eff = do
  eff' <- zonk eff
  effAllowed <- getAllowedEffects >>= zonk
  return $ case checkExtends effAllowed eff' of
    Failure _  -> False
    Success () -> True

openEffectRow :: (EmitsBoth o, Inferer m) => EffectRow o -> m i o (EffectRow o)
openEffectRow (EffectRow effs Nothing) = extendEffRow effs <$> freshEff
openEffectRow effRow = return effRow

-- === Solver ===

newtype SolverSubst n = SolverSubst (M.Map (AtomName n) (Type n))

instance Pretty (SolverSubst n) where
  pretty (SolverSubst m) = pretty $ M.toList m

class (CtxReader1 m, BindingsReader m) => Solver (m::MonadKind1) where
  zonk :: (SubstE AtomSubstVal e, InjectableE e) => e n -> m n (e n)
  extendSolverSubst :: AtomName n -> Type n -> m n ()
  emitSolver :: EmitsInf n => SolverBinding n -> m n (AtomName n)
  addDefault :: Type n -> Type VoidS -> m n ()
  getDefaults :: m n (Defaults n)
  solveLocal :: (Immut n, InjectableE e, HoistableE e)
             => (forall l. (EmitsInf l, Ext n l, Distinct l) => m l (e l))
             -> m n (e n)

type SolverOutMap = InfOutMap

data SolverOutFrag (n::S) (l::S) =
  SolverOutFrag (SolverEmissions n l) (Defaults l) (SolverSubst l)

type SolverEmissions = Nest (BinderP AtomNameC SolverBinding)

instance GenericB SolverOutFrag where
  type RepB SolverOutFrag = PairB SolverEmissions (LiftB (PairE Defaults SolverSubst))
  fromB (SolverOutFrag em ds subst) = PairB em (LiftB (PairE ds subst))
  toB   (PairB em (LiftB (PairE ds subst))) = SolverOutFrag em ds subst

instance ProvesExt   SolverOutFrag
instance SubstB Name SolverOutFrag
instance BindsNames  SolverOutFrag
instance InjectableB SolverOutFrag

instance OutFrag SolverOutFrag where
  emptyOutFrag = SolverOutFrag Empty mempty emptySolverSubst
  catOutFrags scope (SolverOutFrag em ds ss) (SolverOutFrag em' ds' ss') =
    withExtEvidence em' $
      SolverOutFrag (em >>> em')
                    (inject ds <> ds')
                    (catSolverSubsts scope (inject ss) ss')

instance ExtOutMap InfOutMap SolverOutFrag where
  extendOutMap infOutMap outFrag =
    extendOutMap infOutMap $ liftSolverOutFrag outFrag

newtype SolverM (n::S) (a:: *) =
  SolverM { runSolverM' :: InplaceT SolverOutMap SolverOutFrag SearcherM n a }
  deriving (Functor, Applicative, Monad, MonadFail, Alternative, Searcher,
            ScopeReader, Fallible, CtxReader)

runSolverM :: Distinct n => Bindings n -> SolverM n a -> Except a
runSolverM bindings cont = do
  Immut <- return $ toImmutEvidence bindings
  maybeResult <- runSearcherM $ runInplaceT (initInfOutMap bindings) $
                   runSolverM' $ cont
  case maybeResult of
    Nothing -> throw TypeErr "No solution"
    Just (_, result) -> return result

instance BindingsReader SolverM where
  getBindings = SolverM do
    InfOutMap bindings _ _ _ <- getOutMapInplaceT
    return bindings

instance Solver SolverM where
  extendSolverSubst v ty = SolverM $
    void $ extendTrivialInplaceT $
      SolverOutFrag Empty mempty (singletonSolverSubst v ty)

  zonk e = SolverM $ liftImmut do
    Distinct <- getDistinct
    solverOutMap <- getOutMapInplaceT
    return $ zonkWithOutMap solverOutMap $ inject e

  emitSolver binding = SolverM $
    emitInplaceT "?" binding \b binding' ->
      SolverOutFrag (Nest (b:>binding') Empty) mempty emptySolverSubst

  addDefault t1 t2 = SolverM $
    extendTrivialInplaceT $ SolverOutFrag Empty defaults emptySolverSubst
    where defaults = Defaults [(t1, t2)]

  getDefaults = SolverM $ liftImmut do
    (InfOutMap _ _ defaults _) <- getOutMapInplaceT
    return defaults

  solveLocal cont = SolverM do
    results <- locallyMutableInplaceT do
      Distinct <- getDistinct
      EmitsInf <- fabricateEmitsInfEvidenceM
      runSolverM' cont
    DistinctAbs (SolverOutFrag unsolvedInfNames _ _) result <- return results
    case hoist unsolvedInfNames result of
      HoistSuccess result' -> return result'
      HoistFailure vs -> throw TypeErr $ "Ambiguous type variables: " ++ pprint vs

instance Unifier SolverM

freshInferenceName :: (EmitsInf n, Solver m) => Kind n -> m n (AtomName n)
freshInferenceName k = do
  ctx <- srcPosCtx <$> getErrCtx
  emitSolver $ InfVarBound k ctx

freshSkolemName :: (EmitsInf n, Solver m) => Kind n -> m n (AtomName n)
freshSkolemName k = emitSolver $ SkolemBound k

type Solver2 (m::MonadKind2) = forall i. Solver (m i)

emptySolverSubst :: SolverSubst n
emptySolverSubst = SolverSubst mempty

singletonSolverSubst :: AtomName n -> Type n -> SolverSubst n
singletonSolverSubst v ty = SolverSubst $ M.singleton v ty

-- We apply the rhs subst over the full lhs subst. We could try tracking
-- metadata about which name->type mappings contain no inference variables and
-- can be skipped.
catSolverSubsts :: Distinct n => Scope n -> SolverSubst n -> SolverSubst n -> SolverSubst n
catSolverSubsts scope (SolverSubst s1) (SolverSubst s2) = SolverSubst $ s1' <> s2
  where s1' = fmap (applySolverSubstE scope (SolverSubst s2)) s1

-- TODO: put this pattern and friends in the Name library? Don't really want to
-- have to think about `eqNameColorRep` just to implement a partial map.
lookupSolverSubst :: forall c n. SolverSubst n -> Name c n -> AtomSubstVal c n
lookupSolverSubst (SolverSubst m) name =
  case eqNameColorRep AtomNameRep (getNameColor name) of
    Nothing -> Rename name
    Just ColorsEqual -> case M.lookup name m of
      Nothing -> Rename name
      Just ty -> SubstVal ty

applySolverSubstE :: (SubstE (SubstVal AtomNameC Atom) e, Distinct n)
                  => Scope n -> SolverSubst n -> e n -> e n
applySolverSubstE scope solverSubst e =
  fmapNames scope (lookupSolverSubst solverSubst) e

zonkWithOutMap :: (SubstE AtomSubstVal e, Distinct n)
               => InfOutMap n -> e n -> e n
zonkWithOutMap (InfOutMap bindings solverSubst _ _) e =
  applySolverSubstE (toScope bindings) solverSubst e

_applySolverSubstB :: (SubstB (SubstVal AtomNameC Atom) b, Distinct l)
                   => Scope n -> SolverSubst n -> b n l -> b n l
_applySolverSubstB scope solverSubst e = substBDistinct (scope, env) e
  where env = newEnv $ lookupSolverSubst solverSubst

deleteFromSubst :: SolverSubst n -> AtomName n -> Maybe (SolverSubst n)
deleteFromSubst (SolverSubst m) v
  | M.member v m = Just $ SolverSubst $ M.delete v m
  | otherwise    = Nothing

liftSolverOutFrag :: Distinct l => SolverOutFrag n l -> InfOutFrag n l
liftSolverOutFrag (SolverOutFrag emissions defaults subst) =
  InfOutFrag (liftSolverEmissions emissions) defaults subst

liftSolverEmissions :: Distinct l => SolverEmissions n l -> InfEmissions n l
liftSolverEmissions emissions =
  fmapNest (\(b:>emission) -> (b:>RightE emission)) emissions

instance GenericE SolverSubst where
  -- XXX: this is a bit sketchy because it's not actually bijective...
  type RepE SolverSubst = ListE (PairE AtomName Type)
  fromE (SolverSubst m) = ListE $ map (uncurry PairE) $ M.toList m
  toE (ListE pairs) = SolverSubst $ M.fromList $ map fromPairE pairs

instance InjectableE SolverSubst where
instance SubstE Name SolverSubst where
instance HoistableE SolverSubst

constrainEq :: (EmitsInf o, Inferer m) => Type o -> Type o -> m i o ()
constrainEq t1 t2 = do
  t1' <- zonk t1
  t2' <- zonk t2
  Abs infVars (PairE t1Pretty t2Pretty) <- renameForPrinting $ PairE t1' t2'
  let msg =   "Expected: " ++ pprint t1Pretty
         ++ "\n  Actual: " ++ pprint t2Pretty
         ++ (case infVars of
               Empty -> ""
               _ -> "\n(Solving for: " ++ pprint (nestToList pprint infVars) ++ ")")
  void $ addContext msg $ liftSolverM $ unify t1' t2'

class (Alternative1 m, Searcher1 m, Fallible1 m, Solver m) => Unifier m

class (AlphaEqE e, InjectableE e, SubstE AtomSubstVal e) => Unifiable (e::E) where
  unifyZonked :: (EmitsInf n, Unifier m) => e n -> e n -> m n ()

tryConstrainEq :: (EmitsInf o, Inferer m) => Type o -> Type o -> m i o ()
tryConstrainEq t1 t2 = do
  constrainEq t1 t2 `catchErr` \errs -> case errs of
    Errs [Err TypeErr _ _] -> return ()
    _ -> throwErrs errs

unify :: (EmitsInf n, Unifier m, Unifiable e) => e n -> e n -> m n ()
unify e1 e2 = do
  e1' <- zonk e1
  e2' <- zonk e2
  (     unifyEq e1' e2'
    <|> unifyZonked e1' e2'
    <!> throw TypeErr "")

instance Unifiable Atom where
  unifyZonked e1 e2 =
        unifyDirect e2 e1
    <|> unifyDirect e1 e2
    <|> unifyZip e1 e2
   where
     unifyDirect :: Unifier m => Type n -> Type n -> m n ()
     unifyDirect (Var v) t = extendSolution v t
     unifyDirect _ _ = empty

     unifyZip :: (EmitsInf n, Unifier m) => Type n -> Type n -> m n ()
     unifyZip t1 t2 = case (t1, t2) of
       (Pi piTy, Pi piTy') -> unifyPiType piTy piTy'
       (RecordTy  xs, RecordTy  xs') -> unify (ExtLabeledItemsE xs) (ExtLabeledItemsE xs')
       (VariantTy xs, VariantTy xs') -> unify (ExtLabeledItemsE xs) (ExtLabeledItemsE xs')
       (TypeCon _ c xs, TypeCon _ c' xs') ->
         unless (c == c') empty >> unifyFoldable xs xs'
       (TC con, TC con') -> unifyFoldable con con'
       (Eff eff, Eff eff') -> unify eff eff'
       _ -> empty

instance Unifiable (EffectRowP AtomName) where
  unifyZonked x1 x2 =
        unifyDirect x1 x2
    <|> unifyDirect x2 x1
    <|> unifyZip x1 x2

   where
     unifyDirect :: (EmitsInf n, Unifier m) => EffectRow n -> EffectRow n -> m n ()
     unifyDirect r (EffectRow effs (Just v)) | S.null effs = extendSolution v (Eff r)
     unifyDirect _ _ = empty

     unifyZip :: (EmitsInf n, Unifier m) => EffectRow n -> EffectRow n -> m n ()
     unifyZip r1 r2 = case (r1, r2) of
      (EffectRow effs1 t1, EffectRow effs2 t2) | not (S.null effs1 || S.null effs2) -> do
        let extras1 = effs1 `S.difference` effs2
        let extras2 = effs2 `S.difference` effs1
        newRow <- freshEff
        unify (EffectRow mempty t1) (extendEffRow extras2 newRow)
        unify (extendEffRow extras1 newRow) (EffectRow mempty t2)
      _ -> empty

instance Unifiable (ExtLabeledItemsE Type AtomName) where
  unifyZonked x1 x2 =
        unifyDirect x1 x2
    <|> unifyDirect x2 x1
    <|> unifyZip x1 x2

   where
     unifyDirect :: (EmitsInf n, Unifier m)
                 => ExtLabeledItemsE Type AtomName n
                 -> ExtLabeledItemsE Type AtomName n -> m n ()
     unifyDirect (ExtLabeledItemsE r) (ExtLabeledItemsE (Ext NoLabeledItems (Just v))) =
       extendSolution v (LabeledRow r)
     unifyDirect _ _ = empty

     unifyZip :: (EmitsInf n, Unifier m)
              => ExtLabeledItemsE Type AtomName n
              -> ExtLabeledItemsE Type AtomName n -> m n ()
     unifyZip (ExtLabeledItemsE r1) (ExtLabeledItemsE r2) = case (r1, r2) of
       (_, Ext NoLabeledItems _) -> empty
       (Ext NoLabeledItems _, _) -> empty
       (Ext (LabeledItems items1) t1, Ext (LabeledItems items2) t2) -> do
         let unifyPrefixes tys1 tys2 = mapM (uncurry unify) $ NE.zip tys1 tys2
         sequence_ $ M.intersectionWith unifyPrefixes items1 items2
         let diffDrop xs ys = NE.nonEmpty $ NE.drop (length ys) xs
         let extras1 = M.differenceWith diffDrop items1 items2
         let extras2 = M.differenceWith diffDrop items2 items1
         newTail <- freshInferenceName LabeledRowKind
         unify (ExtLabeledItemsE (Ext NoLabeledItems t1))
               (ExtLabeledItemsE (Ext (LabeledItems extras2) (Just newTail)))
         unify (ExtLabeledItemsE (Ext NoLabeledItems t2))
               (ExtLabeledItemsE (Ext (LabeledItems extras1) (Just newTail)))

unifyFoldable
  :: (Eq (f ()), Functor f, Foldable f, Unifiable e, Unifier m, EmitsInf n)
  => f (e n) -> f (e n) -> m n ()
unifyFoldable xs ys = do
  unless (void xs == void ys) empty
  zipWithM_ unify (toList xs) (toList ys)

unifyEq :: (AlphaEqE e, Unifier m) => e n -> e n -> m n ()
unifyEq e1 e2 = do
  eq <- alphaEq e1 e2
  unless eq empty

unifyPiType :: (EmitsInf n, Unifier m) => PiType n -> PiType n -> m n ()
unifyPiType (PiType (PiBinder b1 ann1 arr1) eff1 ty1)
            (PiType (PiBinder b2 ann2 arr2) eff2 ty2) = do
  unless (arr1 == arr2) empty
  unify ann1 ann2
  v <- freshSkolemName ann1
  PairE eff1' ty1' <- applyAbs (Abs b1 (PairE eff1 ty1)) v
  PairE eff2' ty2' <- applyAbs (Abs b2 (PairE eff2 ty2)) v
  unify ty1'  ty2'
  unify eff1' eff2'

extendSolution :: Unifier m => AtomName n -> Type n -> m n ()
extendSolution v t =
  isInferenceName v >>= \case
    True -> do
      when (v `isFreeIn` t) $ throw TypeErr $ "Occurs check failure: " ++ pprint (v, t)
      -- When we unify under a pi binder we replace its occurrences with a
      -- skolem variable. We don't want to unify with terms containing these
      -- variables because that would mean inferring dependence, which is a can
      -- of worms.
      forM_ (freeVarsList AtomNameRep t) \fv ->
        whenM (isSkolemName fv) $ throw TypeErr $ "Can't unify with skolem vars"
      extendSolverSubst v t
    False -> empty

isInferenceName :: BindingsReader m => AtomName n -> m n Bool
isInferenceName v = lookupBindings v >>= \case
  AtomNameBinding (SolverBound (InfVarBound _ _)) -> return True
  _ -> return False

isSkolemName :: BindingsReader m => AtomName n -> m n Bool
isSkolemName v = lookupBindings v >>= \case
  AtomNameBinding (SolverBound (SkolemBound _)) -> return True
  _ -> return False

freshType :: (EmitsInf n, Solver m) => Kind n -> m n (Type n)
freshType k = Var <$> freshInferenceName k

freshEff :: (EmitsInf n, Solver m) => m n (EffectRow n)
freshEff = EffectRow mempty . Just <$> freshInferenceName EffKind

renameForPrinting :: (BindingsReader m, HoistableE e, InjectableE e, SubstE Name e)
                  => e n -> m n (Abs (Nest (NameBinder AtomNameC)) e n)
renameForPrinting e = liftImmut do
  e' <- injectM e
  DB bindings <- getDB
  return $ renameForPrinting' bindings e'

renameForPrinting' :: (Distinct n, HoistableE e, InjectableE e, SubstE Name e)
                   => Bindings n -> e n -> Abs (Nest (NameBinder AtomNameC)) e n
renameForPrinting' bindings e = do
  let infVars = filter (isInferenceVar bindings) $ freeVarsList AtomNameRep e
  let ab = abstractFreeVarsNoAnn infVars e
  let scope = toScope bindings
  let hints = take (length infVars) $ map fromString $
                map (:[]) ['a'..'z'] ++ map show [(0::Int)..]
  withManyFresh hints AtomNameRep scope \bs' ->
    runScopeReaderM (scope `extendOutMap` toScopeFrag bs') do
      ab' <- injectM ab
      e' <- applyNaryAbs ab' $ nestToList (inject . nameBinderName) bs'
      return $ Abs bs' e'

-- === dictionary synthesis ===

-- main entrypoint to dictionary synthesizer
trySynthDict :: (Emits n, Builder m, Fallible1 m, BindingsExtender m, BindingsReader m)
             => Type n -> m n (Atom n)
trySynthDict ty = trySynthDictBlock ty >>= emitBlock

trySynthDictBlock :: (Fallible1 m, BindingsReader m) => Type n -> m n (Block n)
trySynthDictBlock ty = liftImmut do
  DB bindings <- getDB
  ty' <- injectM ty
  if hasInferenceVars bindings ty'
    then
      throw TypeErr "Can't synthesize a dictionary for a type with inference vars"
    else do
      let solutions = runSyntherM bindings $ buildBlock do
                        ty'' <- injectM ty'
                        synthDict ty''
      let solutionsInstance = filter ((== UsedInstance) . snd) solutions
      unless (length solutionsInstance <= 1) $
        throw TypeErr $ "Multiple candidate class dictionaries for: " ++ pprint ty
      case solutions of
        [] -> throw TypeErr $ "Couldn't synthesize a class dictionary for: " ++ pprint ty
        (d, _):_ -> return d

-- TODO: we'd rather have something like this:
--   data Givens n = Givens (M.Map (Type n) (Given n))
-- but we need an Ord or Hashable instance on types
data Givens n = Givens [Type n] [Given n]

type Given = Block

data DerivationKind = OnlyGivens | UsedInstance deriving Eq

instance Semigroup DerivationKind where
  OnlyGivens <> OnlyGivens = OnlyGivens
  _          <> _          = UsedInstance
instance Monoid DerivationKind where
  mempty = OnlyGivens

class (Alternative1 m, Searcher1 m, Builder m)
      => Synther m where
  getGivens :: m n (Givens n)
  withGivens :: Givens n -> m n a -> m n a
  declareUsedInstance :: m n ()

newtype SyntherM (n::S) (a:: *) = SyntherM
  { runSyntherM' :: OutReaderT Givens (BuilderT (WriterT DerivationKind [])) n a }
  deriving ( Functor, Applicative, Monad, BindingsReader, BindingsExtender
           , ScopeReader, MonadFail, Fallible
           , Alternative, Searcher, OutReader Givens)

instance Synther SyntherM where
  getGivens = askOutReader

  declareUsedInstance = SyntherM $ tell UsedInstance

  withGivens givens cont = do
    localOutReader givens cont

instance Builder SyntherM where
  emitDecl hint ann expr = SyntherM $ emitDecl hint ann expr
  buildScoped cont = SyntherM $ buildScoped $ runSyntherM' cont

runSyntherM :: Distinct n
            => Bindings n
            -> SyntherM n a
            -> [(a, DerivationKind)]
runSyntherM bindings cont = do
  runWriterT $ runBuilderT bindings do
    initGivens <- givensFromBindings
    runOutReaderT initGivens $ runSyntherM' cont

givensFromBindings :: BindingsReader m => m n (Givens n)
givensFromBindings = liftImmut do
  DB bindings <- getDB
  let (SynthCandidates givens projs _) = getSynthCandidates bindings
  let givensBlocks = map AtomicBlock givens
  return $ getSuperclassClosure bindings projs (Givens [] []) givensBlocks

extendGivens :: Synther m => [Given n] -> m n a -> m n a
extendGivens newGivens cont = do
  prevGivens <- getGivens
  projs <- superclassGetters <$> getSynthCandidatesM
  finalGivens <- getSuperclassClosureM projs prevGivens newGivens
  withGivens finalGivens cont

getSuperclassClosureM
  :: BindingsReader m
  => [Atom n] -> Givens n -> [Given n] -> m n (Givens n)
getSuperclassClosureM projs givens newGivens =  liftImmut do
  DB bindings <- getDB
  givens' <- injectM givens
  ListE projs'     <- injectM $ ListE projs
  ListE newGivens' <- injectM $ ListE newGivens
  return $ getSuperclassClosure bindings projs' givens' newGivens'

getSuperclassClosure
  :: forall n. Distinct n
  => Bindings n -> [Atom n] -> Givens n -> [Given n] -> Givens n
getSuperclassClosure bindings projs givens newGivens =
  execState (mapM_ visitGiven newGivens) givens
  where
    visitGiven :: Given n -> State (Givens n) ()
    visitGiven x = alreadyVisited x >>= \case
      True -> return ()
      False -> do
        markAsVisited x
        forM_ projs \proj ->
          case tryApply bindings proj x of
            Just parent -> visitGiven parent
            Nothing -> return ()

    alreadyVisited :: Given n -> State (Givens n) Bool
    alreadyVisited x = do
      Givens tys _ <- get
      return $ runBindingsReaderM bindings do
        ty <- getType x
        ty `alphaElem` tys

    markAsVisited :: Given n -> State (Givens n) ()
    markAsVisited x = do
      let ty = runBindingsReaderM bindings $ getType x
      modify \(Givens tys xs) -> Givens (ty:tys) (x:xs)

tryApply :: Distinct n => Bindings n -> Atom n -> Given n -> Maybe (Given n)
tryApply bindings proj dict = do
  runBuilderT bindings do
    Distinct <- getDistinct
    tryApplyM (inject proj) (inject dict)

tryApplyM :: (MonadFail1 m, Builder m)
          => Atom n -> Given n -> m n (Given n)
tryApplyM proj dict = do
  dictTy <- getType dict
  projTy <- getType proj
  instantiateProjParams projTy dictTy >>= \case
    NothingE -> fail "couldn't instantiate params"
    JustE (ListE params) -> buildBlock do
      Distinct <- getDistinct
      instantiated <- naryApp (inject proj) (map inject params)
      dictAtom <- emitBlock $ inject dict
      app instantiated dictAtom
    _ -> error "impossible"

instantiateProjParams :: BindingsReader m => Type n -> Type n
                      -> m n (MaybeE (ListE Atom) n)
instantiateProjParams projTy dictTy = liftImmut do
  DB bindings <- getDB
  PairE projTy' dictTy' <- injectM $ PairE projTy dictTy
  let result = runSolverM bindings $ solveLocal do
                 params <- instantiateProjParamsM (inject projTy') (inject dictTy')
                 zonk $ ListE params
  case result of
    Success params -> return $ JustE $ params
    Failure _ -> return NothingE

instantiateProjParamsM :: (EmitsInf n, Unifier m) => Type n -> Type n -> m n [Atom n]
instantiateProjParamsM projTy dictTy = case projTy of
  Pi (PiType (PiBinder b argTy ImplicitArrow) _ resultTy) -> do
    param <- freshInferenceName argTy
    resultTy' <- applyAbs (Abs b resultTy) param
    params <- instantiateProjParamsM resultTy' dictTy
    return $ Var param : params
  Pi (PiType (PiBinder _ argTy PlainArrow) _ _) -> do
    unify dictTy argTy
    return []
  _ -> error $ "unexpected projection type: " ++ pprint projTy

getGiven :: (Synther m, Emits n) => m n (Atom n)
getGiven = do
  Givens _ givens <- getGivens
  asum $ map emitBlock givens

getInstance :: DataDefName n -> Synther m => m n (Atom n)
getInstance target = do
  instances <- instanceDicts <$> getSynthCandidatesM
  case M.lookup target instances of
    Just relevantInstances -> do
      declareUsedInstance
      asum $ map pure relevantInstances
    Nothing -> empty

synthDict :: (Emits n, Synther m) => Type n -> m n (Atom n)
synthDict (Pi piTy@(PiType (PiBinder b argTy arr) Pure _)) =
  buildPureLam (getNameHint b) arr argTy \v -> do
    piTy' <- injectM piTy
    (_, resultTy) <- instantiatePi piTy' $ Var v
    newGivens <- case arr of
      ClassArrow -> return [AtomicBlock $ Var v]
      _ -> return []
    extendGivens newGivens $ synthDict resultTy
synthDict ty@(TypeCon _ dataDef _) = do
  polyDict <- getGiven <|> getInstance dataDef
  ty' <- injectM ty
  polyTy <- getType polyDict
  PairE (ListE params) (ListE reqDictTys) <- instantiateDictParams ty' polyTy
  reqDicts <- mapM synthDict reqDictTys
  naryApp polyDict $ params ++ reqDicts
synthDict ty = error $ "Not a valid dictionary type: " ++ pprint ty

instantiateDictParams :: (Fallible1 m, BindingsReader m)
                      => Type n -> Type n -> m n (PairE (ListE Atom) (ListE Type) n)
instantiateDictParams monoTy polyTy = liftImmut do
  DB bindings <- getDB
  liftExcept $ runSolverM bindings $ solveLocal do
    monoTy' <- injectM monoTy
    polyTy' <- injectM polyTy
    (params, tys) <- instantiateDictParamsRec monoTy' polyTy'
    zonk $ PairE (ListE params) (ListE tys)

instantiateDictParamsRec :: (EmitsInf n, Unifier m)
                         => Type n -> Type n -> m n ([Atom n], [Type n])
instantiateDictParamsRec monoTy polyTy = case polyTy of
  Pi (PiType (PiBinder b argTy ImplicitArrow) _ resultTy) -> do
    param <- freshInferenceName argTy
    resultTy' <- applyAbs (Abs b resultTy) param
    (params, dictTys) <- instantiateDictParamsRec monoTy resultTy'
    return (Var param : params, dictTys)
  Pi (PiType (PiBinder b dictTy ClassArrow) _ resultTy) -> do
    case fromConstAbs (Abs b resultTy) of
      HoistSuccess resultTy' -> do
        (params, dictTys) <- instantiateDictParamsRec monoTy resultTy'
        case params of
          [] -> return ([], dictTy:dictTys)
          _ -> error "Not implemented: interleaved params and class constraints"
      HoistFailure _ -> error "shouldn't have dependent class arrow"
  _ -> do
    unify monoTy polyTy
    return ([], [])

instance GenericE Givens where
  type RepE Givens = PairE (ListE Type) (ListE Given)
  fromE (Givens tys givens) = PairE (ListE tys) (ListE givens)
  toE   (PairE (ListE tys) (ListE givens)) = Givens tys givens

instance InjectableE Givens where

-- === Dictionary synthesis traversal ===

synthModule :: Distinct n => Bindings n -> Module n -> Except (Module n)
synthModule bindings m = do
  Immut <- return $ toImmutEvidence bindings
  Module _ decls result <- runDictSynthTraverserM bindings $
                             traverseGenericE m
  return $ Module Core decls result

runDictSynthTraverserM
  :: Distinct n => Bindings n
  -> DictSynthTraverserM n n a
  -> Except a
runDictSynthTraverserM bindings m =
   runFallibleM $ runBuilderT bindings do
     runEnvReaderT idEnv $ runDictSynthTraverserM' m

newtype DictSynthTraverserM (i::S) (o::S) (a:: *) =
  DictSynthTraverserM
    { runDictSynthTraverserM' :: EnvReaderT Name (BuilderT FallibleM) i o a }
    deriving ( Functor, Applicative, Monad, EnvReader Name
             , BindingsReader, ScopeReader, BindingsExtender, MonadFail, Fallible)

instance GenericTraverser DictSynthTraverserM where
  traverseExpr (Op (SynthesizeDict ctx ty)) = do
    ty' <- substM ty
    addSrcContext ctx $ Atom <$> trySynthDict ty'
  traverseExpr expr = traverseExprDefault expr

-- TODO: need to figure out why this one isn't derivable
instance Builder (DictSynthTraverserM i) where
  emitDecl hint ann expr =
    DictSynthTraverserM $ emitDecl hint ann expr

  buildScoped cont =
    DictSynthTraverserM $ buildScoped $ runDictSynthTraverserM' cont

-- === Inference-specific builder patterns ===

-- The higher-order functions in Builder, like `buildLam` can't be easily used
-- in inference because they don't allow for the emission of inference
-- variables, which must be handled each time we leave a scope. In an earlier
-- version we tried to put this logic in the implementation of InfererM's
-- instance of Builder, but it forced us to overfit the Builder API to satisfy
-- the needs of inference, like adding `SubstE AtomSubstVal e` constraints in
-- various places.

buildBlockInf
  :: (EmitsInf n, Solver m, InfBuilder m)
  => (forall l. (EmitsBoth l, Ext n l) => m l (Atom l))
  -> m n (Block n)
buildBlockInf cont = do
  Abs decls (PairE result ty) <- buildDeclsInf do
    result <- cont
    ty <- getType result
    return $ result `PairE` ty
  ty' <- liftHoistExcept $ hoist decls ty
  return $ Block (BlockAnn ty') decls $ Atom result

buildLamInf
  :: (EmitsInf n, Solver m, InfBuilder m)
  => NameHint -> Arrow -> Type n
  -> (forall l. (EmitsInf  l, Ext n l) => AtomName l -> m l (EffectRow l))
  -> (forall l. (EmitsBoth l, Ext n l) => AtomName l -> m l (Atom l))
  -> m n (Atom n)
buildLamInf hint arr ty fEff fBody = do
  Abs (b:>_) (PairE effs body) <-
    buildAbsInf hint (LamBinding arr ty) \v -> do
      effs <- fEff v
      body <- withAllowedEffects effs $ buildBlockInf $ injectM v >>= fBody
      return $ PairE effs body
  return $ Lam $ LamExpr (LamBinder b ty arr effs) body

buildPiInf
  :: (EmitsInf n, Solver m, InfBuilder m)
  => NameHint -> Arrow -> Type n
  -> (forall l. (EmitsInf l, Ext n l) => AtomName l -> m l (EffectRow l, Type l))
  -> m n (PiType n)
buildPiInf hint arr ty body = do
  Abs (b:>_) (PairE effs resultTy) <-
    buildAbsInf hint (PiBinding arr ty) \v ->
      withAllowedEffects Pure do
        (effs, resultTy) <- body v
        return $ PairE effs resultTy
  return $ PiType (PiBinder b ty arr) effs resultTy

buildUnaryAltInf
  :: (EmitsInf n, Solver m, InfBuilder m)
  => Type n
  -> (forall l. (EmitsBoth l, Ext n l) => AtomName l -> m l (Atom l))
  -> m n (Alt n)
buildUnaryAltInf ty body = do
  bs <- liftBuilder $ singletonBinderNest NoHint $ inject ty
  buildAltInf bs \[v] -> body v

buildAltInf
  :: (EmitsInf n, Solver m, InfBuilder m)
  => EmptyAbs (Nest Binder) n
  -> (forall l. (EmitsBoth l, Ext n l) => [AtomName l] -> m l (Atom l))
  -> m n (Alt n)
buildAltInf (Abs Empty UnitE) body =
  Abs Empty <$> buildBlockInf (body [])
buildAltInf (Abs (Nest (b:>ty) bs) UnitE) body = do
  Abs b' (Abs bs' body') <-
    buildAbsInf (getNameHint b) ty \v -> do
      ab <- injectM $ Abs b (EmptyAbs bs)
      bs' <- applyAbs ab v
      buildAltInf bs' \vs -> do
        v' <- injectM v
        body $ v' : vs
  return $ Abs (Nest b' bs') body'

-- === EmitsInf predicate ===

type EmitsBoth n = (EmitsInf n, Emits n)

class Mut n => EmitsInf (n::S)
data EmitsInfEvidence (n::S) where
  EmitsInf :: EmitsInf n => EmitsInfEvidence n
instance EmitsInf UnsafeS

fabricateEmitsInfEvidence :: forall n. EmitsInfEvidence n
fabricateEmitsInfEvidence =
  withEmitsInfEvidence (error "pure fabrication" :: EmitsInfEvidence n) EmitsInf

fabricateEmitsInfEvidenceM :: forall m n. Monad1 m => m n (EmitsInfEvidence n)
fabricateEmitsInfEvidenceM = return fabricateEmitsInfEvidence

withEmitsInfEvidence :: forall n a. EmitsInfEvidence n -> (EmitsInf n => a) -> a
withEmitsInfEvidence _ cont = fromWrapWithEmitsInf
 ( TrulyUnsafe.unsafeCoerce ( WrapWithEmitsInf cont :: WrapWithEmitsInf n       a
                                                  ) :: WrapWithEmitsInf UnsafeS a)
newtype WrapWithEmitsInf n r =
  WrapWithEmitsInf { fromWrapWithEmitsInf :: EmitsInf n => r }<|MERGE_RESOLUTION|>--- conflicted
+++ resolved
@@ -650,7 +650,6 @@
                             "before you apply the function."
   UPi (UPiExpr arr (UPatAnn (WithSrcB pos' pat) ann) effs ty) -> do
     -- TODO: make sure there's no effect if it's an implicit or table arrow
-<<<<<<< HEAD
     matchRequirement . Pi =<< checkAnnWithMissingDicts ann \missingDs getAnnType -> do
       -- Note that we can't automatically quantify class Pis, because the class dict
       -- might have been bound on the rhs of a let and it would get bound to the
@@ -678,27 +677,7 @@
             cheapReduceWithDecls decls piResult >>= \case
               (Just (PairE effs' ty'), Just []) -> return $ (effs', ty')
               _ -> throw TypeErr $ "Can't reduce type expression: " ++
-                           pprint (Block TyKind decls $ Atom $ snd $ fromPairE piResult)
-=======
-    ann' <- checkAnn ann
-    piTy <- addSrcContext pos' case pat of
-      UPatBinder UIgnore -> do
-        effs' <- checkUEffRow effs
-        ty' <- checkUType ty
-        buildNonDepPi "_" arr ann' effs' ty'
-      _ -> buildPiInf (getNameHint pat) arr ann' \v -> do
-        Abs decls piResult <- buildDeclsInf do
-          v' <- injectM v
-          bindLamPat (WithSrcB pos' pat) v' do
-            effs' <- checkUEffRow effs
-            ty'   <- checkUType   ty
-            return $ PairE effs' ty'
-        cheapReduceWithDecls decls piResult >>= \case
-          Nothing -> throw TypeErr $ "Can't reduce type expression: " ++
-            pprint (Block (BlockAnn TyKind) decls $ Atom $ snd $ fromPairE piResult)
-          Just (PairE effs' ty') -> return (effs', ty')
-    matchRequirement $ Pi piTy
->>>>>>> 8cc5c909
+                     pprint (Block (BlockAnn TyKind) decls $ Atom $ snd $ fromPairE piResult)
   UDecl (UDeclExpr decl body) -> do
     inferUDeclLocal decl $ checkOrInferRho body reqTy
   UCase scrut alts -> do
@@ -886,7 +865,6 @@
   UAtomVar v ->
     return $ Var v
   UTyConVar v -> do
-<<<<<<< HEAD
     TyConBinding   _ tyConAtom <- lookupBindings v
     return tyConAtom
   UDataConVar v -> do
@@ -895,20 +873,6 @@
   UClassVar v -> do
     ClassBinding _ dictTyAtom <- lookupBindings v
     return dictTyAtom
-=======
-    -- TODO: we shouldn't need these tildes because it's the only valid case
-    ~(TyConBinding dataDefName) <- lookupBindings v
-    DataDef sourceName _ _  <- lookupDataDef dataDefName
-    return $ TypeCon sourceName dataDefName []
-  UDataConVar v -> do
-   -- TODO: we shouldn't need these tildes because it's the only valid case
-    ~(DataConBinding dataDefName idx) <- lookupBindings v
-    return $ DataCon (pprint v) dataDefName [] idx []
-  UClassVar v -> do
-    ~(ClassBinding (ClassDef _ _ defName)) <- lookupBindings v
-    DataDef sourceName _ _ <- lookupDataDef defName
-    return $ TypeCon sourceName defName []
->>>>>>> 8cc5c909
   UMethodVar v -> do
     MethodBinding _ _ getter <- lookupBindings v
     return getter
@@ -951,9 +915,9 @@
 inferUDeclTop (UDataDefDecl def tc dcs) cont = do
   def' <- liftImmut $ liftInfererM $ solveLocal $ inferDataDef def
   defName <- emitDataDef def'
-  tc' <- emitTyConName defName =<< tyConDefAsAtom (defName, def')
+  tc' <- emitTyConName defName =<< tyConDefAsAtom defName
   dcs' <- forM [0..(nestLength dcs - 1)] \i ->
-    emitDataConName defName i =<< dataConDefAsAtom (defName, def') i
+    emitDataConName defName i =<< dataConDefAsAtom defName i
   extendEnv (tc @> tc' <.> dcs @@> dcs') cont
 inferUDeclTop (UInterface paramBs superclasses methodTys className methodNames) cont = do
   let classPrettyName   = fromString (pprint className) :: SourceName
@@ -969,24 +933,25 @@
   extendEnv (className @> className' <.> methodNames @@> methodNames') cont
 inferUDeclTop _ _ = error "not a top decl"
 
-tyConDefAsAtom :: TopInferer m => NamedDataDef o -> m i o (Atom o)
-tyConDefAsAtom ndef = liftBuilder do
-  PairE defName def@(DataDef _ params _) <- injectM $ toPairE ndef
+tyConDefAsAtom :: TopInferer m => DataDefName o -> m i o (Atom o)
+tyConDefAsAtom defName = liftBuilder do
+  defName' <- injectM defName
+  DataDef sourceName params _ <- lookupDataDef defName'
   buildPureNaryLam (EmptyAbs $ binderNestAsPiNest PlainArrow params) \params' -> do
-    PairE defName' def' <- injectM (PairE defName def)
-    return $ TypeCon (defName', def') $ Var <$> params'
-
-dataConDefAsAtom :: TopInferer m => NamedDataDef o -> Int -> m i o (Atom o)
-dataConDefAsAtom ndef@(_, def) conIx = liftBuilder do
-  DataDef _ tyParams' conDefs' <- injectM def
-  let conDef' = conDefs' !! conIx
-  buildPureNaryLam (EmptyAbs $ binderNestAsPiNest ImplicitArrow tyParams') \tyArgs'' -> do
-    DataConDef conName (EmptyAbs conParams'') <-
-      (`applyNaryAbs` tyArgs'') =<< injectM (Abs tyParams' conDef')
-    buildPureNaryLam (EmptyAbs $ binderNestAsPiNest PlainArrow conParams'') \conArgs''' -> do
-      ListE tyArgs''' <- injectM $ ListE tyArgs''
-      ndef''' <- fromPairE <$> injectM (toPairE ndef)
-      return $ DataCon conName ndef''' (Var <$> tyArgs''') conIx (Var <$> conArgs''')
+    defName'' <- injectM defName'
+    return $ TypeCon sourceName defName'' $ Var <$> params'
+
+dataConDefAsAtom :: TopInferer m => DataDefName o -> Int -> m i o (Atom o)
+dataConDefAsAtom defName conIx = liftBuilder do
+  DataDef _ tyParams conDefs <- lookupDataDef =<< injectM defName
+  let conDef = conDefs !! conIx
+  buildPureNaryLam (EmptyAbs $ binderNestAsPiNest ImplicitArrow tyParams) \tyArgs -> do
+    ab <- injectM $ Abs tyParams conDef
+    DataConDef conName (EmptyAbs conParams) <- applyNaryAbs ab tyArgs
+    buildPureNaryLam (EmptyAbs $ binderNestAsPiNest PlainArrow conParams) \conArgs -> do
+      ListE tyArgs' <- injectM $ ListE tyArgs
+      defName' <- injectM defName
+      return $ DataCon conName defName' (Var <$> tyArgs') conIx (Var <$> conArgs)
 
 binderNestAsPiNest :: Arrow -> Nest Binder n l -> Nest PiBinder n l
 binderNestAsPiNest arr = \case
@@ -1113,15 +1078,9 @@
                   -> [UMethodDef i]
                   -> m i o (Atom o)
 checkInstanceBody className params methods = do
-<<<<<<< HEAD
-  ClassDef _ methodNames ndef@(_, def@(DataDef tcNameHint _ _)) <- getClassDef className
-  Just dictTy <- fromNewtype <$> checkedApplyDataDefParams def params
-=======
   ClassDef _ methodNames defName <- getClassDef className
   def@(DataDef tcNameHint _ _) <- lookupDataDef defName
-  params' <- mapM checkUType params
-  Just dictTy <- fromNewtype <$> applyDataDefParams def params'
->>>>>>> 8cc5c909
+  Just dictTy <- fromNewtype <$> checkedApplyDataDefParams def params
   PairTy (ProdTy superclassTys) (ProdTy methodTys) <- return dictTy
   superclassDicts <- mapM trySynthDict superclassTys
   methodsChecked <- mapM (checkMethodDef className methodTys) methods
@@ -1131,11 +1090,7 @@
   forM_ ([0..(length methodTys - 1)] `listDiff` idxs) \i ->
     throw TypeErr $ "Missing method: " ++ pprint (methodNames!!i)
   let dataConNameHint = "Mk" <> tcNameHint
-<<<<<<< HEAD
-  return $ DataCon dataConNameHint ndef params 0 [PairVal (ProdVal superclassDicts)
-=======
-  return $ DataCon dataConNameHint defName params' 0 [PairVal (ProdVal superclassDicts)
->>>>>>> 8cc5c909
+  return $ DataCon dataConNameHint defName params 0 [PairVal (ProdVal superclassDicts)
                                                           (ProdVal methods')]
 
 introDicts :: forall m o. (EmitsBoth o, Solver m, InfBuilder m)
