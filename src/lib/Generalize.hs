--- conflicted
+++ resolved
@@ -38,13 +38,9 @@
        -> SubstReaderT AtomSubstVal GeneralizerM i n [Atom CoreIR n]
     go (Nest (WithExpl expl b) bs) (arg:args) = do
       ty' <- substM $ binderType b
-      arg' <- case ty' of
-        TyKind -> liftSubstReaderT $ generalizeType arg
-<<<<<<< HEAD
-        DictTy _ | expl == Inferred Nothing Synth -> generalizeDict ty' arg
-=======
-        DictTy _ | isClassArrow arr -> generalizeDict ty' arg
->>>>>>> 82876ec1
+      arg' <- case (ty', expl) of
+        (TyKind, _) -> liftSubstReaderT $ generalizeType arg
+        (DictTy _, Inferred Nothing (Synth _)) -> generalizeDict ty' arg
         _ -> isData ty' >>= \case
           True -> liftM Var $ liftSubstReaderT $ emitGeneralizationParameter ty' arg
           False -> do
