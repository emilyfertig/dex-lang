-- Copyright 2019 Google LLC
--
-- Use of this source code is governed by a BSD-style
-- license that can be found in the LICENSE file or at
-- https://developers.google.com/open-source/licenses/bsd

{-# LANGUAGE DeriveGeneric #-}
{-# LANGUAGE FlexibleContexts #-}
{-# LANGUAGE FlexibleInstances #-}
{-# LANGUAGE StrictData #-}
{-# LANGUAGE DeriveFunctor #-}
{-# LANGUAGE ViewPatterns #-}
{-# LANGUAGE TypeFamilies #-}
{-# LANGUAGE InstanceSigs #-}
{-# LANGUAGE UndecidableInstances #-}
{-# LANGUAGE StandaloneDeriving #-}
{-# LANGUAGE DerivingStrategies #-}
{-# LANGUAGE DerivingVia #-}
{-# LANGUAGE DefaultSignatures #-}
{-# OPTIONS_GHC -Wno-orphans #-}

-- Some monads (e.g. EnvReader) and syntactic helpers for operating on CoreIR.

module Core where

import Control.Applicative
import Control.Monad.Except hiding (Except)
import Control.Monad.Identity
import Control.Monad.Reader
import Control.Monad.Writer.Strict hiding (Alt)
import Control.Monad.State
import qualified Control.Monad.State.Strict as SS
import qualified Data.Map.Strict       as M

import Name
import Err
import IRVariants

import Types.Core
import Types.Imp
import Types.Primitives
import Types.Source

-- === Typeclasses for monads ===

class ScopeReader m => EnvReader (m::MonadKind1) where
  -- Unsafe because an in-place update to `n` would invalidate the env.
  unsafeGetEnv :: m n (Env n)

-- A safe version of unsafeGetEnv (thanks to SinkableE).
withEnv :: (SinkableE e, EnvReader m) => (Env n -> e n) -> m n (e n)
withEnv f = f <$> unsafeGetEnv
{-# INLINE withEnv #-}

-- Allows going under the binder with a guarantee that said binder is
-- distinct from everything else in scope, renaming if necessary.  To
-- wit, the binder in an (Abs b e n) may shadow names from the scope n
-- -- Abs makes no guarantees.  If we want to go under the binder to
-- operate on the `e`, we want to make sure it's fresh with respect to
-- the enclosing scope, which is what refreshAbs does for its
-- continuation (with DExt n l serving as proof thereof).
class (EnvReader m, Monad1 m) => EnvExtender (m::MonadKind1) where
  refreshAbs
    :: (BindsEnv b, RenameB b, RenameE e)
    => Abs b e n
    -> (forall l. DExt n l => b n l -> e l -> m l a)
    -> m n a

class Monad2 m => EnvReaderI (m::MonadKind2) where
   getEnvI :: m i o (Env i)
   getDistinctI :: m i o (DistinctEvidence i)
   withEnvI :: Distinct i' => Env i' -> m i' o a -> m i o a

type EnvReader2   (m::MonadKind2) = forall (n::S). EnvReader   (m n)
type EnvExtender2 (m::MonadKind2) = forall (n::S). EnvExtender (m n)

-- === EnvReader monad ===

newtype EnvReaderT (m::MonadKind) (n::S) (a:: *) =
  EnvReaderT {runEnvReaderT' :: ReaderT (DistinctEvidence n, Env n) m a }
  deriving ( Functor, Applicative, Monad, MonadFail
           , MonadWriter w, Fallible, Searcher, Alternative)

type EnvReaderM = EnvReaderT Identity

runEnvReaderM :: Distinct n => Env n -> EnvReaderM n a -> a
runEnvReaderM bindings m = runIdentity $ runEnvReaderT bindings m
{-# INLINE runEnvReaderM #-}

runEnvReaderT :: Distinct n => Env n -> EnvReaderT m n a -> m a
runEnvReaderT bindings cont =
  runReaderT (runEnvReaderT' cont) (Distinct, bindings)
{-# INLINE runEnvReaderT #-}

liftEnvReaderM :: EnvReader m => EnvReaderM n a -> m n a
liftEnvReaderM cont = liftM runIdentity $ liftEnvReaderT cont
{-# INLINE liftEnvReaderM #-}

liftExceptEnvReaderM :: (EnvReader m, Fallible1 m) => EnvReaderT Except n a -> m n a
liftExceptEnvReaderM cont = liftEnvReaderT cont >>= liftExcept
{-# INLINE liftExceptEnvReaderM #-}

liftEnvReaderT :: EnvReader m' => EnvReaderT m n a -> m' n (m a)
liftEnvReaderT cont = do
  env <- unsafeGetEnv
  Distinct <- getDistinct
  return $ runReaderT (runEnvReaderT' cont) (Distinct, env)
{-# INLINE liftEnvReaderT #-}

instance Monad m => EnvReader (EnvReaderT m) where
  unsafeGetEnv = EnvReaderT $ asks snd
  {-# INLINE unsafeGetEnv #-}

instance Monad m => EnvExtender (EnvReaderT m) where
  refreshAbs ab cont = EnvReaderT $ ReaderT
    \(Distinct, env) -> refreshAbsPure (toScope env) ab
       \_ b e -> do
         let env' = extendOutMap env $ toEnvFrag b
         runReaderT (runEnvReaderT' $ cont b e) (Distinct, env')
  {-# INLINE refreshAbs #-}

instance Monad m => ScopeReader (EnvReaderT m) where
  getDistinct = EnvReaderT $ asks fst
  {-# INLINE getDistinct #-}
  unsafeGetScope = toScope <$> snd <$> EnvReaderT ask
  {-# INLINE unsafeGetScope #-}

instance MonadIO m => MonadIO (EnvReaderT m n) where
  liftIO m = EnvReaderT $ lift $ liftIO m
  {-# INLINE liftIO #-}

deriving instance (Monad m, MonadState s m) => MonadState s (EnvReaderT m o)

-- === Instances for Name monads ===

instance (SinkableE e, EnvReader m)
         => EnvReader (OutReaderT e m) where
  unsafeGetEnv = OutReaderT $ lift $ unsafeGetEnv
  {-# INLINE unsafeGetEnv #-}

instance (SinkableE e, ScopeReader m, EnvExtender m)
         => EnvExtender (OutReaderT e m) where
  refreshAbs ab cont = OutReaderT $ ReaderT \env ->
    refreshAbs ab \b e -> do
      let OutReaderT (ReaderT cont') = cont b e
      env' <- sinkM env
      cont' env'
  {-# INLINE refreshAbs #-}

instance (Monad m, ExtOutMap Env decls, OutFrag decls)
         => EnvReader (InplaceT Env decls m) where
  unsafeGetEnv = getOutMapInplaceT
  {-# INLINE unsafeGetEnv #-}

instance ( Monad m
         , ExtOutMap Env d1, OutFrag d1
         , ExtOutMap Env d2, OutFrag d2)
         => EnvReader (DoubleInplaceT Env d1 d2 m) where
  unsafeGetEnv = liftDoubleInplaceT $ getOutMapInplaceT
  {-# INLINE unsafeGetEnv #-}

instance (Monad m, ExtOutMap Env decls, OutFrag decls)
         => EnvExtender (InplaceT Env decls m) where
  refreshAbs ab cont = UnsafeMakeInplaceT \env decls ->
    refreshAbsPure (toScope env) ab \_ b e -> do
      let subenv = extendOutMap env $ toEnvFrag b
      (ans, d, _) <- unsafeRunInplaceT (cont b e) subenv emptyOutFrag
      case fabricateDistinctEvidence @UnsafeS of
        Distinct -> do
          let env' = extendOutMap (unsafeCoerceE env) d
          return (ans, catOutFrags decls d, env')
  {-# INLINE refreshAbs #-}

instance ( Monad m, ExtOutMap Env d1, ExtOutMap Env d2
         , OutFrag d1, OutFrag d2, RenameB d1, HoistableB d1)
         => EnvExtender (DoubleInplaceT Env d1 d2 m) where
  refreshAbs ab cont = do
    (ans, decls) <- UnsafeMakeDoubleInplaceT do
      SS.StateT \s@(topScope, _) -> do
        (ans, (_, decls)) <- refreshAbs ab \b e -> do
          flip SS.runStateT (topScope, emptyOutFrag) $
            unsafeRunDoubleInplaceT $ cont b e
        return ((ans, decls), s)
    unsafeEmitDoubleInplaceTHoisted decls
    return ans
  {-# INLINE refreshAbs #-}


-- === Typeclasses for syntax ===

-- TODO: unify this with `HasNames` by parameterizing by the thing you bind,
-- like we do with `SubstE Name`, `SubstE AtomSubstVal`, etc?
class BindsNames b => BindsEnv (b::B) where
  toEnvFrag :: Distinct l => b n l -> EnvFrag n l

  default toEnvFrag :: (GenericB b, BindsEnv (RepB b))
                        => Distinct l => b n l -> EnvFrag n l
  toEnvFrag b = toEnvFrag $ fromB b

instance (Color c, SinkableE ann, ToBinding ann c) => BindsEnv (BinderP c ann) where
  toEnvFrag (b:>ann) = EnvFrag (RecSubstFrag (b @> toBinding ann'))
    where ann' = withExtEvidence b $ sink ann

instance (IRRep r, SinkableE ann, ToBinding ann (AtomNameC r)) => BindsEnv (NonDepNest r ann) where
  toEnvFrag (NonDepNest topBs topAnns) = toEnvFrag $ zipNest topBs topAnns
    where
      zipNest :: Distinct l => Nest (AtomNameBinder r) n l -> [ann n] -> Nest (BinderP (AtomNameC r) ann) n l
      zipNest Empty [] = Empty
      zipNest (Nest b bs) (a:anns) = withExtEvidence b $ withSubscopeDistinct bs $
        Nest (b:>a) $ zipNest bs $ sinkList anns
      zipNest _ _ = error "Mismatched lengths in NonDepNest"

instance IRRep r => BindsEnv (Decl r) where
  toEnvFrag (Let b binding) = toEnvFrag $ b :> binding
  {-# INLINE toEnvFrag #-}

instance BindsEnv TopEnvFrag where
  toEnvFrag = undefined

instance BindsEnv EnvFrag where
  toEnvFrag frag = frag
  {-# INLINE toEnvFrag #-}

instance BindsEnv RolePiBinder where
  toEnvFrag (RolePiBinder b ty _ _) = toEnvFrag (b:>ty)
  {-# INLINE toEnvFrag #-}

instance BindsEnv (RecSubstFrag Binding) where
  toEnvFrag frag = EnvFrag frag

instance (BindsEnv b1, BindsEnv b2)
         => (BindsEnv (PairB b1 b2)) where
  toEnvFrag (PairB b1 b2) = do
    let bindings2 = toEnvFrag b2
    let ext = toExtEvidence bindings2
    withSubscopeDistinct ext do
      toEnvFrag b1 `catOutFrags` bindings2

instance BindsEnv b => (BindsEnv (Nest b)) where
  toEnvFrag = nestToEnvFrag
  {-# INLINE toEnvFrag #-}

instance BindsEnv (LiftB e) where
  toEnvFrag (LiftB _) = EnvFrag emptyOutFrag
  {-# INLINE toEnvFrag #-}

nestToEnvFragRec :: (BindsEnv b, Distinct l) => EnvFrag n h -> Nest b h l -> EnvFrag n l
nestToEnvFragRec f = \case
  Empty       -> f
  Nest b rest -> withSubscopeDistinct rest $ nestToEnvFragRec (f `catOutFrags` toEnvFrag b) rest

nestToEnvFrag :: (BindsEnv b, Distinct l) => Nest b n l -> EnvFrag n l
nestToEnvFrag = nestToEnvFragRec emptyOutFrag
{-# NOINLINE [1] nestToEnvFrag #-}
-- The unsafeCoerceB is necessary for this rule to trigger for (>>=) of InplaceT.
-- Otherwise GHC core (on which the matching is performed) will include a coercion
-- that's impossible to match on in here.
{-# RULES
      "extendEnv * Empty"  forall env. extendEnv env (nestToEnvFrag (unsafeCoerceB Empty)) = env
  #-}

instance BindsEnv b => (BindsEnv (RNest b)) where
  toEnvFrag n = rnestToEnvFragRec n emptyOutFrag
  {-# INLINE toEnvFrag #-}

rnestToEnvFragRec :: (BindsEnv b, Distinct l) => RNest b n h -> EnvFrag h l -> EnvFrag n l
rnestToEnvFragRec n f = case n of
  REmpty       -> f
  RNest rest b -> withSubscopeDistinct f $ rnestToEnvFragRec rest (toEnvFrag b `catOutFrags` f)

instance (BindsEnv b1, BindsEnv b2)
         => (BindsEnv (EitherB b1 b2)) where
  toEnvFrag (LeftB  b) = toEnvFrag b
  toEnvFrag (RightB b) = toEnvFrag b

instance BindsEnv UnitB where
  toEnvFrag UnitB = emptyOutFrag

instance IRRep r => ExtOutMap Env (Nest (Decl r)) where
  extendOutMap bindings emissions =
    bindings `extendOutMap` toEnvFrag emissions
  {-# INLINE extendOutMap #-}

instance IRRep r => ExtOutMap Env (RNest (Decl r)) where
  extendOutMap bindings emissions =
    bindings `extendOutMap` toEnvFrag emissions
  {-# INLINE extendOutMap #-}

instance ExtOutMap Env UnitB where
  extendOutMap bindings UnitB = bindings
  {-# INLINE extendOutMap #-}

-- === Monadic helpers ===

lookupEnv :: (Color c, EnvReader m) => Name c o -> m o (Binding c o)
lookupEnv v = withEnv $ flip lookupEnvPure v
{-# INLINE lookupEnv #-}

lookupAtomName :: (IRRep r, EnvReader m) => AtomName r n -> m n (AtomBinding r n)
lookupAtomName name = bindingToAtomBinding <$> lookupEnv name
{-# INLINE lookupAtomName #-}

lookupCustomRules :: EnvReader m => AtomName CoreIR n -> m n (Maybe (AtomRules n))
lookupCustomRules name = liftM fromMaybeE $ withEnv $
  toMaybeE . M.lookup name . customRulesMap . envCustomRules . topEnv
{-# INLINE lookupCustomRules #-}

lookupTopFun :: EnvReader m => TopFunName n -> m n (TopFun n)
lookupTopFun name = lookupEnv name >>= \case TopFunBinding f -> return f
{-# INLINE lookupTopFun #-}

lookupModule :: EnvReader m => ModuleName n -> m n (Module n)
lookupModule name = lookupEnv name >>= \case ModuleBinding m -> return m
{-# INLINE lookupModule #-}

lookupFunObjCode :: EnvReader m => FunObjCodeName n -> m n (FunObjCode, LinktimeNames n)
lookupFunObjCode name = lookupEnv name >>= \case FunObjCodeBinding obj m -> return (obj, m)
{-# INLINE lookupFunObjCode #-}

lookupDataDef :: EnvReader m => DataDefName n -> m n (DataDef n)
lookupDataDef name = lookupEnv name >>= \case DataDefBinding x _ -> return x
{-# INLINE lookupDataDef #-}

lookupClassDef :: EnvReader m => ClassName n -> m n (ClassDef n)
lookupClassDef name = lookupEnv name >>= \case ClassBinding x -> return x
{-# INLINE lookupClassDef #-}

lookupInstanceDef :: EnvReader m => InstanceName n -> m n (InstanceDef n)
lookupInstanceDef name = lookupEnv name >>= \case InstanceBinding x -> return x
{-# INLINE lookupInstanceDef #-}

lookupEffectDef :: EnvReader m => EffectName n -> m n (EffectDef n)
lookupEffectDef name = lookupEnv name >>= \case EffectBinding x -> return x
{-# INLINE lookupEffectDef #-}

lookupEffectOpDef :: EnvReader m => EffectOpName n -> m n (EffectOpDef n)
lookupEffectOpDef name = lookupEnv name >>= \case EffectOpBinding x -> return x
{-# INLINE lookupEffectOpDef #-}

lookupHandlerDef :: EnvReader m => HandlerName n -> m n (HandlerDef n)
lookupHandlerDef name = lookupEnv name >>= \case HandlerBinding x -> return x
{-# INLINE lookupHandlerDef #-}

lookupSourceMapPure :: SourceMap n -> SourceName -> [SourceNameDef n]
lookupSourceMapPure (SourceMap m) v = M.findWithDefault [] v m
{-# INLINE lookupSourceMapPure #-}

lookupSourceMap :: EnvReader m => SourceName -> m n (Maybe (UVar n))
lookupSourceMap sourceName = do
  sm <- withEnv $ envSourceMap . moduleEnv
  case lookupSourceMapPure sm sourceName of
    LocalVar x:_  -> return $ Just x
    [ModuleVar _ (Just x)] -> return $ Just x
    _   -> return Nothing

refreshBinders
  :: (EnvExtender m, BindsEnv b, RenameB b)
  => b n l
  -> (forall l'. DExt n l' => b n l' -> SubstFrag Name n l l' -> m l' a)
  -> m n a
refreshBinders b cont = refreshAbs (Abs b $ idSubstFrag b) cont
{-# INLINE refreshBinders #-}

withFreshBinder
  :: (Color c, EnvExtender m, ToBinding binding c)
  => NameHint -> binding n
  -> (forall l. DExt n l => BinderP c binding n l -> m l a)
  -> m n a
withFreshBinder hint binding cont = do
  Abs b v <- freshNameM hint
  refreshAbs (Abs (b:>binding) v) \b' _ -> cont b'
{-# INLINE withFreshBinder #-}

withFreshBinders
  :: (Color c, EnvExtender m, ToBinding binding c)
  => [binding n]
  -> (forall l. DExt n l => Nest (BinderP c binding) n l -> [Name c l] -> m l a)
  -> m n a
withFreshBinders [] cont = do
  Distinct <- getDistinct
  cont Empty []
withFreshBinders (binding:rest) cont = do
  withFreshBinder noHint binding \b -> do
    ListE rest' <- sinkM $ ListE rest
    withFreshBinders rest' \bs vs ->
      cont (Nest b bs)
           (sink (binderName b) : vs)

<<<<<<< HEAD
piBinderAsBinder :: PiBinder n l -> Binder CoreIR n l
piBinderAsBinder (PiBinder b ty _) = b:>ty

plainPiBinder :: Binder CoreIR n l -> PiBinder n l
plainPiBinder (b:>ty) = PiBinder b ty PlainArrow

classPiBinder :: Binder CoreIR n l -> PiBinder n l
classPiBinder (b:>ty) = PiBinder b ty (ClassArrow Full)

=======
>>>>>>> 2a8f4447
getLambdaDicts :: EnvReader m => m n [AtomName CoreIR n]
getLambdaDicts = do
  env <- withEnv moduleEnv
  return $ lambdaDicts $ envSynthCandidates env
{-# INLINE getLambdaDicts #-}

getInstanceDicts :: EnvReader m => ClassName n -> m n [InstanceName n]
getInstanceDicts name = do
  env <- withEnv moduleEnv
  return $ M.findWithDefault [] name $ instanceDicts $ envSynthCandidates env
{-# INLINE getInstanceDicts #-}

getMethodName :: EnvReader m => AtomName CoreIR n -> m n (Maybe (MethodName n))
getMethodName name = do
  env <- withEnv moduleEnv
  let ATM xs = envAtomToMethodNames env
  case filter (\x -> fst x == name) xs of
    [] -> return Nothing
    [(_, mname)] -> return $ Just mname
    _ -> error ""

nonDepPiType :: ScopeReader m
             => Arrow -> CType n -> EffectRow CoreIR n -> CType n -> m n (PiType n)
nonDepPiType arr argTy eff resultTy =
  toConstAbs (PairE eff resultTy) >>= \case
    Abs b (PairE eff' resultTy') ->
      return $ PiType (b:>argTy) arr eff' resultTy'

nonDepTabPiType :: (IRRep r, ScopeReader m) => IxType r n -> Type r n -> m n (TabPiType r n)
nonDepTabPiType argTy resultTy =
  toConstAbs resultTy >>= \case
    Abs b resultTy' -> return $ TabPiType (b:>argTy) resultTy'

considerNonDepPiType :: PiType n -> Maybe (Arrow, CType n, EffectRow CoreIR n, CType n)
considerNonDepPiType (PiType (b:>argTy) arr eff resultTy) = do
  HoistSuccess (PairE eff' resultTy') <- return $ hoist b (PairE eff resultTy)
  return (arr, argTy, eff', resultTy')

fromNonDepPiType :: (IRRep r, ScopeReader m, MonadFail1 m)
                 => Arrow -> Type r n -> m n (Type r n, EffectRow r n, Type r n)
fromNonDepPiType arr ty = do
  Pi (PiType (b:>argTy) arr' eff resultTy) <- return ty
  unless (arr == arr') $ fail "arrow type mismatch"
  HoistSuccess (PairE eff' resultTy') <- return $ hoist b (PairE eff resultTy)
  return $ (argTy, eff', resultTy')

fromNonDepTabType :: (IRRep r, ScopeReader m, MonadFail1 m) => Type r n -> m n (IxType r n, Type r n)
fromNonDepTabType ty = do
  TabPi (TabPiType (b :> ixTy) resultTy) <- return ty
  HoistSuccess resultTy' <- return $ hoist b resultTy
  return (ixTy, resultTy')

nonDepDataConTys :: DataConDef n -> Maybe [CType n]
nonDepDataConTys (DataConDef _ _ repTy idxs) =
  case repTy of
    ProdTy tys | length idxs == length tys -> Just tys
    _ -> Nothing

infixr 1 ?-->
infixr 1 -->
infixr 1 --@

(?-->) :: ScopeReader m => CType n -> CType n -> m n (CType n)
a ?--> b = Pi <$> nonDepPiType ImplicitArrow a Pure b

(-->) :: ScopeReader m => CType n -> CType n -> m n (CType n)
a --> b = Pi <$> nonDepPiType PlainArrow a Pure b

(--@) :: ScopeReader m => CType n -> CType n -> m n (CType n)
a --@ b = Pi <$> nonDepPiType LinArrow a Pure b

(==>) :: (IRRep r, ScopeReader m) => IxType r n -> Type r n -> m n (Type r n)
a ==> b = TabPi <$> nonDepTabPiType a b

-- These `fromNary` functions traverse a chain of unary structures (LamExpr,
-- TabLamExpr, PiType, respectively) up to the given maxDepth, and return the
-- discovered binders packed as the nary structure (NaryLamExpr or NaryPiType),
-- including a count of how many binders there were.
-- - If there are no binders, return Nothing.
-- - If there are more than maxDepth binders, only return maxDepth of them, and
--   leave the others in the unary structure.
-- - The `exact` versions only succeed if at least maxDepth binders were
--   present, in which case exactly maxDepth binders are packed into the nary
--   structure.  Excess binders, if any, are still left in the unary structures.
blockEffects :: IRRep r => Block r n -> EffectRow r n
blockEffects (Block blockAnn _ _) = case blockAnn of
  NoBlockAnn -> Pure
  BlockAnn _ eff -> eff

liftLamExpr :: (IRRep r, EnvReader m)
  => (forall l m2. EnvReader m2 => Block r l -> m2 l (Block r l))
  -> LamExpr r n -> m n (LamExpr r n)
liftLamExpr f (LamExpr bs body) = liftEnvReaderM $
  refreshAbs (Abs bs body) \bs' body' -> LamExpr bs' <$> f body'

destBlockEffects :: IRRep r => DestBlock r n -> EffectRow r n
destBlockEffects (DestBlock destb block) =
  ignoreHoistFailure $ hoist destb $ blockEffects block

lamExprToAtom :: LamExpr CoreIR n -> Arrow -> Maybe (EffAbs n) -> Atom CoreIR n
lamExprToAtom lam@(UnaryLamExpr b block) arr maybeEffAbs = Lam lam arr effAbs
  where effAbs = case maybeEffAbs of
          Just e -> e
          Nothing -> Abs b $ blockEffects block
lamExprToAtom _ _ _ = error "not a unary lambda expression"

naryLamExprToAtom :: LamExpr CoreIR n -> [Arrow] -> CAtom n
naryLamExprToAtom lam@(LamExpr (Nest b bs) body) (arr:arrs) = case bs of
  Empty -> lamExprToAtom lam arr Nothing
  _ -> do
    let rest = naryLamExprToAtom (LamExpr bs body) arrs
    Lam (UnaryLamExpr b (AtomicBlock rest)) arr (Abs b Pure)
naryLamExprToAtom _ _ = error "unexpected nullary lambda expression"

-- first argument is the number of args expected
fromNaryLamExact :: Int -> Atom r n -> Maybe (LamExpr r n)
fromNaryLamExact exactDepth _ | exactDepth <= 0 = error "expected positive number of args"
fromNaryLamExact exactDepth lam = do
  (realDepth, naryLam) <- fromNaryLam exactDepth lam
  guard $ realDepth == exactDepth
  return naryLam

fromNaryLam :: Int -> Atom r n -> Maybe (Int, LamExpr r n)
fromNaryLam maxDepth | maxDepth <= 0 = error "expected positive number of args"
fromNaryLam maxDepth = \case
  Lam (LamExpr (Nest b Empty) body) _ (Abs _ effs) ->
    extend <|> (Just (1, LamExpr (Nest b Empty) body))
    where
      extend = case (effs, body) of
        (Pure, AtomicBlock lam) | maxDepth > 1 -> do
          (d, LamExpr bs body2) <- fromNaryLam (maxDepth - 1) lam
          return $ (d + 1, LamExpr (Nest b bs) body2)
        _ -> Nothing
  _ -> Nothing

type NaryTabLamExpr = Abs (Nest SBinder) (Abs (Nest SDecl) CAtom)

fromNaryTabLam :: Int -> CAtom n -> Maybe (Int, NaryTabLamExpr n)
fromNaryTabLam maxDepth | maxDepth <= 0 = error "expected positive number of args"
fromNaryTabLam maxDepth = \case
  SimpInCore (TabLam _ (Abs (b:>IxType ty _) body)) ->
    extend <|> (Just $ (1, Abs (Nest (b:>ty) Empty) body))
    where
      extend = case body of
        Abs Empty lam | maxDepth > 1 -> do
          (d, Abs (Nest b2 bs2) body2) <- fromNaryTabLam (maxDepth - 1) lam
          return $ (d + 1, Abs (Nest (b:>ty) (Nest b2 bs2)) body2)
        _ -> Nothing
  _ -> Nothing

-- first argument is the number of args expected
fromNaryTabLamExact :: Int -> CAtom n -> Maybe (NaryTabLamExpr n)
fromNaryTabLamExact exactDepth _ | exactDepth <= 0 = error "expected positive number of args"
fromNaryTabLamExact exactDepth lam = do
  (realDepth, naryLam) <- fromNaryTabLam exactDepth lam
  guard $ realDepth == exactDepth
  return naryLam

fromNaryForExpr :: IRRep r => Int -> Expr r n -> Maybe (Int, LamExpr r n)
fromNaryForExpr maxDepth | maxDepth <= 0 = error "expected positive number of args"
fromNaryForExpr maxDepth = \case
  Hof (For _ _ (UnaryLamExpr b body)) ->
    extend <|> (Just $ (1, LamExpr (Nest b Empty) body))
    where
      extend = do
        expr <- exprBlock body
        guard $ maxDepth > 1
        (d, LamExpr bs body2) <- fromNaryForExpr (maxDepth - 1) expr
        return (d + 1, LamExpr (Nest b bs) body2)
  _ -> Nothing

-- first argument is the number of args expected
fromNaryPiType :: Int -> Type r n -> Maybe (NaryPiType r n)
fromNaryPiType n _ | n <= 0 = error "expected positive number of args"
fromNaryPiType 1 ty = case ty of
  Pi (PiType b _ effs resultTy) -> Just $ NaryPiType (Nest b Empty) effs resultTy
  _ -> Nothing
fromNaryPiType n (Pi (PiType b1 _ Pure piTy)) = do
  NaryPiType (Nest b2 bs) effs resultTy <- fromNaryPiType (n-1) piTy
  Just $ NaryPiType (Nest b1 (Nest b2 bs)) effs resultTy
fromNaryPiType _ _ = Nothing

mkConsListTy :: [Type r n] -> Type r n
mkConsListTy = foldr PairTy UnitTy

mkConsList :: [Atom r n] -> Atom r n
mkConsList = foldr PairVal UnitVal

fromConsListTy :: (IRRep r, Fallible m) => Type r n -> m [Type r n]
fromConsListTy ty = case ty of
  UnitTy         -> return []
  PairTy t rest -> (t:) <$> fromConsListTy rest
  _              -> throw CompilerErr $ "Not a pair or unit: " ++ show ty

-- ((...((ans & x{n}) & x{n-1})... & x2) & x1) -> (ans, [x1, ..., x{n}])
fromLeftLeaningConsListTy :: (IRRep r, Fallible m) => Int -> Type r n -> m (Type r n, [Type r n])
fromLeftLeaningConsListTy depth initTy = go depth initTy []
  where
    go 0        ty xs = return (ty, reverse xs)
    go remDepth ty xs = case ty of
      PairTy lt rt -> go (remDepth - 1) lt (rt : xs)
      _ -> throw CompilerErr $ "Not a pair: " ++ show xs

fromConsList :: (IRRep r, Fallible m) => Atom r n -> m [Atom r n]
fromConsList xs = case xs of
  UnitVal        -> return []
  PairVal x rest -> (x:) <$> fromConsList rest
  _              -> throw CompilerErr $ "Not a pair or unit: " ++ show xs

type BundleDesc = Int  -- length

bundleFold :: a -> (a -> a -> a) -> [a] -> (a, BundleDesc)
bundleFold emptyVal pair els = case els of
  []  -> (emptyVal, 0)
  [e] -> (e, 1)
  h:t -> (pair h tb, td + 1)
    where (tb, td) = bundleFold emptyVal pair t

mkBundleTy :: [Type r n] -> (Type r n, BundleDesc)
mkBundleTy = bundleFold UnitTy PairTy

mkBundle :: [Atom r n] -> (Atom r n, BundleDesc)
mkBundle = bundleFold UnitVal PairVal

trySelectBranch :: IRRep r => Atom r n -> Maybe (Int, Atom r n)
trySelectBranch e = case e of
  SumVal _ i value -> Just (i, value)
  NewtypeCon con e' | isSumCon con -> trySelectBranch e'
  _ -> Nothing

freeAtomVarsList :: forall r e n. (IRRep r, HoistableE e) => e n -> [Name (AtomNameC r) n]
freeAtomVarsList = freeVarsList

freshNameM :: (Color c, EnvReader m) => NameHint -> m n (Abs (NameBinder c) (Name c) n)
freshNameM hint = do
  scope    <- toScope <$> unsafeGetEnv
  Distinct <- getDistinct
  return $ withFresh hint scope \b -> Abs b (binderName b)
{-# INLINE freshNameM #-}

type AtomNameMap r = NameMap (AtomNameC r)<|MERGE_RESOLUTION|>--- conflicted
+++ resolved
@@ -386,18 +386,6 @@
       cont (Nest b bs)
            (sink (binderName b) : vs)
 
-<<<<<<< HEAD
-piBinderAsBinder :: PiBinder n l -> Binder CoreIR n l
-piBinderAsBinder (PiBinder b ty _) = b:>ty
-
-plainPiBinder :: Binder CoreIR n l -> PiBinder n l
-plainPiBinder (b:>ty) = PiBinder b ty PlainArrow
-
-classPiBinder :: Binder CoreIR n l -> PiBinder n l
-classPiBinder (b:>ty) = PiBinder b ty (ClassArrow Full)
-
-=======
->>>>>>> 2a8f4447
 getLambdaDicts :: EnvReader m => m n [AtomName CoreIR n]
 getLambdaDicts = do
   env <- withEnv moduleEnv
@@ -409,15 +397,6 @@
   env <- withEnv moduleEnv
   return $ M.findWithDefault [] name $ instanceDicts $ envSynthCandidates env
 {-# INLINE getInstanceDicts #-}
-
-getMethodName :: EnvReader m => AtomName CoreIR n -> m n (Maybe (MethodName n))
-getMethodName name = do
-  env <- withEnv moduleEnv
-  let ATM xs = envAtomToMethodNames env
-  case filter (\x -> fst x == name) xs of
-    [] -> return Nothing
-    [(_, mname)] -> return $ Just mname
-    _ -> error ""
 
 nonDepPiType :: ScopeReader m
              => Arrow -> CType n -> EffectRow CoreIR n -> CType n -> m n (PiType n)
