--- conflicted
+++ resolved
@@ -246,14 +246,7 @@
 strType :: EnvReader m => m n (CType n)
 strType = constructPreludeType "List" $ TyConParams [Explicit] [CharRepTy]
 
-<<<<<<< HEAD
-finTabTy :: EnvReader m => CAtom n -> CType n -> m n (CType n)
-finTabTy n eltTy = IxType (FinTy n) (IxDictAtom (DictCon (IxFin n))) ==> eltTy
-
 constructPreludeType :: EnvReader m => String -> TyConParams n -> m n (CType n)
-=======
-constructPreludeType :: EnvReader m => String -> DataDefParams n -> m n (CType n)
->>>>>>> 82876ec1
 constructPreludeType sourceName params = do
   lookupSourceMap sourceName >>= \case
     Just uvar -> case uvar of
