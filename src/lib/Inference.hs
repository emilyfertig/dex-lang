-- Copyright 2021 Google LLC
--
-- Use of this source code is governed by a BSD-style
-- license that can be found in the LICENSE file or at
-- https://developers.google.com/open-source/licenses/bsd

{-# LANGUAGE AllowAmbiguousTypes #-}
{-# LANGUAGE UndecidableInstances #-}

module Inference
  ( inferTopUDecl, checkTopUType, inferTopUExpr
  , trySynthTerm, generalizeDict
  , synthTopBlock, UDeclInferenceResult (..)) where

import Prelude hiding ((.), id)
import Control.Category
import Control.Applicative
import Control.Monad
import Control.Monad.State.Strict
import Control.Monad.Writer.Strict hiding (Alt)
import Control.Monad.Reader
import Data.Coerce
import Data.Foldable (toList, asum)
import Data.Function ((&))
import Data.Functor (($>), (<&>))
import Data.List (sortOn, intercalate, partition)
import Data.List.NonEmpty (NonEmpty (..), nonEmpty)
import Data.Maybe (fromJust)
import Data.Text.Prettyprint.Doc (Pretty (..), (<+>), vcat)
import Data.Word
import qualified Data.HashMap.Strict as HM
import qualified Data.List.NonEmpty as NE
import qualified Data.Map.Strict as M
import qualified Data.Set as S
import qualified Unsafe.Coerce as TrulyUnsafe
import GHC.Generics (Generic (..))

import Builder
import CheapReduction
import CheckType
import Core
import Err
import GenericTraversal
import IRVariants
import LabeledItems
import MTL1
import Name
import Subst
import PPrint (pprintCanonicalized, prettyBlock)
import QueryType
import Types.Core
import Types.Primitives
import Types.Source
import Util

-- === Top-level interface ===

checkTopUType :: (Fallible1 m, EnvReader m) => UType n -> m n (CType n)
checkTopUType ty = liftInfererM $ solveLocal $ withApplyDefaults $ checkUType ty
{-# SCC checkTopUType #-}

inferTopUExpr :: (Fallible1 m, EnvReader m) => UExpr n -> m n (CBlock n)
inferTopUExpr e = liftInfererM do
  solveLocal $ buildBlockInf $ withApplyDefaults $ inferSigma noHint e
{-# SCC inferTopUExpr #-}

data UDeclInferenceResult e n =
   UDeclResultDone (e n)  -- used for UDataDefDecl, UInterface and UInstance
 | UDeclResultBindName LetAnn (CBlock n) (Abs (UBinder (AtomNameC CoreIR)) e n)
 | UDeclResultBindPattern NameHint (CBlock n) (ReconAbs CoreIR e n)

inferTopUDecl :: (Mut n, Fallible1 m, TopBuilder m, SinkableE e, HoistableE e, RenameE e)
              => UDecl n l -> e l -> m n (UDeclInferenceResult e n)
inferTopUDecl (UStructDecl def tc) result = do
  PairE def' (LiftE fieldNames) <- liftInfererM $ solveLocal $ inferStructDef def
  defName <- emitDataDef def'
  forM_ (enumerate fieldNames) \(i, fieldName) -> do
    projFun <- buildProjectionFun defName i
    updateFieldDefs defName fieldName projFun
  [dataCon] <- buildDataCons defName
  updateFieldDefs defName "new" dataCon
  tc' <- emitTyConName defName =<< tyConDefAsAtom defName
  UDeclResultDone <$> applyRename (tc @> tc') result
inferTopUDecl (UDataDefDecl def tc dcs) result = do
  def' <- liftInfererM (solveLocal $ inferDataDef def) >>= emitDataDef
  tc' <- emitTyConName def' =<< tyConDefAsAtom def'
  dcs' <- buildDataCons def'
  dcs'' <- forM (enumerate dcs') \(i, dc) -> emitDataConName def' i dc
  let subst = tc @> tc' <.> dcs @@> dcs''
  UDeclResultDone <$> applyRename subst result
inferTopUDecl (UInterface paramBs superclasses methodTys className methodNames) result = do
  let classSourceName = uBinderSourceName className
  let methodSourceNames = nestToList uBinderSourceName methodNames
  classDef <- liftInfererM $ inferClassDef classSourceName methodSourceNames
                                           paramBs superclasses methodTys
  className' <- emitClassDef classDef
  methodNames' <-
    forM (enumerate $ zip methodSourceNames methodTys) \(i, (prettyName, ty)) -> do
      let UMethodType (Right explicits) _ = ty
      emitMethod (getNameHint prettyName) className' explicits i
  let subst = className @> className' <.> methodNames @@> methodNames'
  UDeclResultDone <$> applyRename subst result
inferTopUDecl (UInstance className bs params methods maybeName) result = do
  let (InternalName _ className') = className
  -- XXX: we use `buildDeclsInf` even though we don't actually emit any decls
  -- here. The reason is that it does some DCE of inference vars for us. If we
  -- don't use it, we get spurious "Ambiguous type variable" errors. TODO: Fix
  -- this.
  Abs Empty ab <- liftInfererM $ solveLocal $ buildDeclsInf do
    checkInstanceArgs bs do
      ClassDef _ _ paramBinders _ _ <- getClassDef (sink className')
      checkInstanceParams paramBinders params \params' -> do
        className'' <- sinkM className'
        body <- checkInstanceBody className'' params' methods
        return (ListE params' `PairE` body)
  Abs bs' (Abs dictBinders (ListE params' `PairE` (InstanceBody superclasses methods'))) <- return ab
  let def = InstanceDef className' (bs' >>> dictBinders) params' (InstanceBody superclasses methods')
  instanceName <- synthInstanceDefAndAddSynthCandidate def
  UDeclResultDone <$> case maybeName of
    RightB UnitB  -> do
      -- TODO: Remove the next two lines of comment.
      -- only nameless instances become synthesis candidates
      -- addInstanceSynthCandidate className' instanceName
      return result
    JustB instanceName' -> do
      lam <- instanceFun instanceName
      instanceAtomName <- emitTopLet (getNameHint instanceName') PlainLet $ Atom lam
      applyRename (instanceName' @> instanceAtomName) result
    _ -> error "impossible"
inferTopUDecl (ULet letAnn (UPatAnn p tyAnn) rhs) result = case p of
  WithSrcB _ (UPatBinder b) -> do
    block <- liftInfererM $ solveLocal $ buildBlockInf do
      checkMaybeAnnExpr (getNameHint b) tyAnn rhs <* applyDefaults
    return $ UDeclResultBindName letAnn block (Abs b result)
  _ -> do
    PairE block recon <- liftInfererM $ solveLocal $ buildBlockInfWithRecon do
      val <- checkMaybeAnnExpr (getNameHint p) tyAnn rhs
      v <- emitHinted (getNameHint p) $ Atom val
      bindLamPat p v do
        applyDefaults
        renameM result
    return $ UDeclResultBindPattern (getNameHint p) block recon
inferTopUDecl (UEffectDecl opTys effName opNames) result = do
  opTys' <- forM opTys $ \opTy -> liftInfererM $ solveLocal $ inferEffOpType opTy
  let effSourceName = uBinderSourceName effName
  let effOpSourceNames = nestToList uBinderSourceName opNames
  let effDef = EffectDef effSourceName (zip effOpSourceNames opTys')
  effName' <- emitEffectDef effDef
  opNames' <-
    forM (enumerate effOpSourceNames) \(i, opName) -> do
      emitEffectOpDef effName' i opName
  let subst = effName @> effName' <.> opNames @@> opNames'
  UDeclResultDone <$> applyRename subst result
-- TODO(alex): handle retEff
inferTopUDecl (UHandlerDecl effName bodyTyArg tyArgs _retEff retTy opDefs handlerName) result =
  do let (InternalName _ effName') = effName
     let handlerSourceName = uBinderSourceName handlerName
     Abs Empty (Abs bodyTyArg' (Abs tyArgs' (retTy' `PairE` retOp' `PairE` ListE ops'))) <-
      liftInfererM $ solveLocal $ buildDeclsInf do
        checkHandlerBodyTyArg bodyTyArg \r -> do
          checkHandlerArgs tyArgs do
            effName'' <- sinkM effName'
            retTy' <- checkUType retTy
            (retOp, ops') <- checkHandlerBody effName'' (sink r) retTy' opDefs
            return (retTy' `PairE` retOp `PairE` ListE ops')
     -- TODO(alex): replace Pure with actual effects
     let handler = HandlerDef effName' bodyTyArg' tyArgs' Pure retTy' ops' retOp'
     handlerName' <- emitHandlerDef handlerSourceName handler
     let subst = handlerName @> handlerName'
     UDeclResultDone <$> applyRename subst result
{-# SCC inferTopUDecl #-}

checkHandlerBody :: EmitsInf o
                 => EffectName o
                 -> CAtomName o
                 -> CType o
                 -> [UEffectOpDef i]
                 -> InfererM i o (CBlock o, [CBlock o])
checkHandlerBody effName r retTy opDefs = do
  EffectDef _ effBody <- lookupEffectDef effName
  let (rets, ops) = partition isReturnOpDef opDefs
  retOp <- case rets of
    [UReturnOpDef retOp] -> do
      retOpTy <- mkRetOpTy r retTy
      buildBlockInf $ checkSigma noHint retOp (sink retOpTy)
    [] -> throw TypeErr "missing return"
    _ -> throw TypeErr "multiple returns"

  ops' <- forM ops (checkHandlerOp effName retTy)
  let (idxs, ops'') = unzip $ sortOn fst ops'
  let opNames = fst $ unzip effBody
  forM_ (repeated idxs) \i ->
    throw TypeErr $ "Duplicate operation: " ++ pprint (opNames!!i)
  forM_ ([0..(length effBody - 1)] `listDiff` idxs) \i ->
    throw TypeErr $ "Missing operation: " ++ pprint (opNames!!i)

  return (retOp, ops'')

checkHandlerOp :: EmitsInf o
               => EffectName o
               -> CType o
               -> UEffectOpDef i
               -> InfererM i o (Int, CBlock o)
checkHandlerOp effName retTy ~(UEffectOpDef pol (InternalName _ opName) opBody) = do
  EffectOpDef effName' (OpIdx opIdx) <- renameM opName >>= lookupEffectOpDef
  EffectDef _ ops <- lookupEffectDef effName'
  let (_, EffectOpType pol' opTy) = ops !! opIdx
  when (effName /= effName') $ throw TypeErr
    ("operation " ++ pprint opName ++ " does not belong to effect " ++ pprint effName)
  when (pol /= pol') $ throw TypeErr
    ("operation " ++ pprint opName ++ " was declared with " ++ pprint pol ++ " but defined with " ++ pprint pol')
  -- need expected type of lambda
  Just (_, NaryPiType bs _ _) <- return $ asNaryPiType opTy
  internalOpTy <- refreshAbs (Abs bs UnitE) \bs' UnitE ->
    -- TODO(alex): Pure is wrong... handle effects from handler def
    return $ naryPiTypeAsType (NaryPiType bs' Pure (sink retTy))
  -- TODO(alex): introduce resume into scope (with correct type)
  -- TODO(alex): handle pol
  opBody' <- buildBlockInf $ checkSigma noHint opBody (sink internalOpTy)
  return (opIdx, opBody')

mkRetOpTy :: (EnvReader m, Fallible1 m) => CAtomName n -> CType n -> m n (CType n)
mkRetOpTy r retTy =
  Pi <$> (liftBuilder $ buildPi noHint PlainArrow (Var r) \_ -> do
    retTy' <- sinkM retTy
    return (Pure, retTy'))

isReturnOpDef :: UEffectOpDef n -> Bool
isReturnOpDef (UReturnOpDef _) = True
isReturnOpDef _ = False

inferEffOpType
  :: EmitsInf o
  => UEffectOpType i
  -> InfererM i o (EffectOpType o)
inferEffOpType (UEffectOpType policy ty) = do
  EffectOpType policy <$> checkUType ty

-- === Inferer interface ===

class ( MonadFail1 m, Fallible1 m, Catchable1 m, CtxReader1 m, Builder CoreIR m )
      => InfBuilder (m::MonadKind1) where

  -- XXX: we should almost always used the zonking `buildDeclsInf` ,
  -- except where it's not possible because the result isn't atom-substitutable,
  -- such as the source map at the top level.
  buildDeclsInfUnzonked
    :: (SinkableE e, HoistableE e, RenameE e)
    => EmitsInf n
    => (forall l. (EmitsBoth l, DExt n l) => m l (e l))
    -> m n (Abs (Nest CDecl) e n)

  buildAbsInf
    :: (SinkableE e, HoistableE e, RenameE e, ToBinding binding (AtomNameC CoreIR))
    => EmitsInf n
    => NameHint -> Arrow -> binding n
    -> (forall l. (EmitsInf l, DExt n l) => CAtomName l -> m l (e l))
    -> m n (Abs (BinderP (AtomNameC CoreIR) binding) e n)

buildDeclsInf
  :: (SubstE AtomSubstVal e, RenameE e, Solver m, InfBuilder m)
  => (SinkableE e, HoistableE e)
  => EmitsInf n
  => (forall l. (EmitsBoth l, DExt n l) => m l (e l))
  -> m n (Abs (Nest CDecl) e n)
buildDeclsInf cont = buildDeclsInfUnzonked $ cont >>= zonk

type InfBuilder2 (m::MonadKind2) = forall i. InfBuilder (m i)

type IfaceTypeSet = ESet CType

class (SubstReader Name m, InfBuilder2 m, Solver2 m)
      => Inferer (m::MonadKind2) where
  liftSolverMInf :: EmitsInf o => SolverM o a -> m i o a
  gatherUnsolvedInterfaces :: m i o a -> m i o (a, IfaceTypeSet o)
  reportUnsolvedInterface  :: CType o  -> m i o ()
  addDefault :: CAtomName o -> DefaultType -> m i o ()
  getDefaults :: m i o (Defaults o)

applyDefaults :: EmitsInf o => InfererM i o ()
applyDefaults = do
  defaults <- getDefaults
  applyDefault (intDefaults defaults) (BaseTy $ Scalar Int32Type)
  applyDefault (natDefaults defaults) NatTy
  where
    applyDefault ds ty =
      forM_ (nameSetToList ds) \v -> tryConstrainEq (Var v) ty

withApplyDefaults :: EmitsInf o => InfererM i o a -> InfererM i o a
withApplyDefaults cont = cont <* applyDefaults
{-# INLINE withApplyDefaults #-}

-- === Concrete Inferer monad ===

data InfOutMap (n::S) =
  InfOutMap
    (Env n)
    (SolverSubst n)
    (Defaults n)
    -- the subset of the names in the bindings whose definitions may contain
    -- inference vars (this is so we can avoid zonking everything in scope when
    -- we zonk bindings)
    (UnsolvedEnv n)
    -- allowed effects
    (EffectRow CoreIR n)

data DefaultType = IntDefault | NatDefault

data Defaults (n::S) = Defaults
  { intDefaults :: NameSet n   -- Set of names that should be defaulted to Int32
  , natDefaults :: NameSet n } -- Set of names that should be defaulted to Nat32

instance Semigroup (Defaults n) where
  Defaults d1 d2 <> Defaults d1' d2' = Defaults (d1 <> d1') (d2 <> d2')

instance Monoid (Defaults n) where
  mempty = Defaults mempty mempty

instance SinkableE Defaults where
  sinkingProofE _ _ = todoSinkableProof
instance HoistableE Defaults where
  freeVarsE (Defaults d1 d2) = d1 <> d2
instance RenameE Defaults where
  renameE env (Defaults d1 d2) = Defaults (substDefaultSet d1) (substDefaultSet d2)
    where
      substDefaultSet d = freeVarsE $ renameE env $ ListE $ nameSetToList @(AtomNameC CoreIR) d

instance Pretty (Defaults n) where
  pretty (Defaults ints nats) =
    attach "Names defaulting to Int32" (nameSetToList @(AtomNameC CoreIR) ints)
    <+> attach "Names defaulting to Nat32" (nameSetToList @(AtomNameC CoreIR) nats)
    where
      attach _ [] = mempty
      attach s l = s <+> pretty l

zonkDefaults :: SolverSubst n -> Defaults n -> Defaults n
zonkDefaults s (Defaults d1 d2) =
  Defaults (zonkDefaultSet d1) (zonkDefaultSet d2)
  where
    zonkDefaultSet d = flip foldMap (nameSetToList @(AtomNameC CoreIR) d) \v ->
      case lookupSolverSubst s v of
        Rename   v'       -> freeVarsE v'
        SubstVal (Var v') -> freeVarsE v'
        _ -> mempty

data InfOutFrag (n::S) (l::S) = InfOutFrag (InfEmissions n l) (Defaults l) (Constraints l)

instance Pretty (InfOutFrag n l) where
  pretty (InfOutFrag emissions defaults solverSubst) =
    vcat [ "Pending emissions:" <+> pretty (unRNest emissions)
         , "Defaults:" <+> pretty defaults
         , "Solver substitution:" <+> pretty solverSubst
         ]

type InfEmission  = EitherE (DeclBinding CoreIR) SolverBinding
type InfEmissions = RNest (BinderP (AtomNameC CoreIR) InfEmission)

instance GenericB InfOutFrag where
  type RepB InfOutFrag = PairB InfEmissions (LiftB (PairE Defaults Constraints))
  fromB (InfOutFrag emissions defaults solverSubst) =
    PairB emissions (LiftB (PairE defaults solverSubst))
  toB (PairB emissions (LiftB (PairE defaults solverSubst))) =
    InfOutFrag emissions defaults solverSubst

instance ProvesExt   InfOutFrag
instance RenameB InfOutFrag
instance BindsNames  InfOutFrag
instance SinkableB InfOutFrag
instance HoistableB  InfOutFrag

instance OutFrag InfOutFrag where
  emptyOutFrag = InfOutFrag REmpty mempty mempty
  catOutFrags (InfOutFrag em ds ss) (InfOutFrag em' ds' ss') =
    withExtEvidence em' $
      InfOutFrag (em >>> em') (sink ds <> ds') (sink ss <> ss')

instance HasScope InfOutMap where
  toScope (InfOutMap bindings _ _ _ _) = toScope bindings

instance OutMap InfOutMap where
  emptyOutMap = InfOutMap emptyOutMap emptySolverSubst mempty mempty Pure

instance ExtOutMap InfOutMap EnvFrag where
  extendOutMap (InfOutMap bindings ss dd oldUn effs) frag =
    withExtEvidence frag do
      let newUn = UnsolvedEnv $ getAtomNames frag
      let newEnv = bindings `extendOutMap` frag
      -- As an optimization, only do the zonking for the new stuff.
      let (zonkedUn, zonkedEnv) = zonkUnsolvedEnv (sink ss) newUn newEnv
      InfOutMap zonkedEnv (sink ss) (sink dd) (sink oldUn <> zonkedUn) (sink effs)

newtype UnsolvedEnv (n::S) =
  UnsolvedEnv { fromUnsolvedEnv :: S.Set (CAtomName n) }
  deriving (Semigroup, Monoid)

instance SinkableE UnsolvedEnv where
  sinkingProofE = todoSinkableProof

getAtomNames :: Distinct l => EnvFrag n l -> S.Set (CAtomName l)
getAtomNames frag = S.fromList $ nameSetToList $ toNameSet $ toScopeFrag frag

-- TODO: zonk the allowed effects and synth candidates in the bindings too
-- TODO: the reason we need this is that `getType` uses the bindings to obtain
-- type information, and we need this information when we emit decls. For
-- example, if we emit `f x` and we don't know that `f` has a type of the form
-- `a -> b` then `getType` will crash. But we control the inference-specific
-- implementation of `emitDecl`, so maybe we could instead do something like
-- emit a fresh inference variable in the case thea `getType` fails.
-- XXX: It might be tempting to add a check for empty solver substs here,
-- but please don't do that! We use this function to filter overestimates of
-- UnsolvedEnv, and for performance reasons we should do that even when the
-- SolverSubst is empty.
zonkUnsolvedEnv :: Distinct n => SolverSubst n -> UnsolvedEnv n -> Env n
                -> (UnsolvedEnv n, Env n)
zonkUnsolvedEnv ss unsolved env =
  flip runState env $ execWriterT do
    forM_ (S.toList $ fromUnsolvedEnv unsolved) \v -> do
      flip lookupEnvPure v <$> get >>= \case
        AtomNameBinding rhs -> do
          let rhs' = zonkAtomBindingWithOutMap (InfOutMap env ss mempty mempty Pure) rhs
          modify $ updateEnv v $ AtomNameBinding rhs'
          let rhsHasInfVars = runEnvReaderM env $ hasInferenceVars rhs'
          when rhsHasInfVars $ tell $ UnsolvedEnv $ S.singleton v

-- TODO: we need this shim because top level emissions can't implement `SubstE
-- AtomSubstVal` so GHC doesn't know how to zonk them. If we split up top-level
-- emissions from local ones in the name color system then we won't have this
-- problem.
zonkAtomBindingWithOutMap
  :: Distinct n => InfOutMap n -> AtomBinding CoreIR n -> AtomBinding CoreIR n
zonkAtomBindingWithOutMap outMap = \case
 LetBound    e -> LetBound    $ zonkWithOutMap outMap e
 MiscBound   e -> MiscBound   $ zonkWithOutMap outMap e
 SolverBound e -> SolverBound $ zonkWithOutMap outMap e
 NoinlineFun t e -> NoinlineFun (zonkWithOutMap outMap t) (zonkWithOutMap outMap e)
 FFIFunBound x y -> FFIFunBound (zonkWithOutMap outMap x) (zonkWithOutMap outMap y)

-- TODO: Wouldn't it be faster to carry the set of inference-emitted names in the out map?
hasInferenceVars :: (EnvReader m, HoistableE e) => e n -> m n Bool
hasInferenceVars e = liftEnvReaderM $ anyInferenceVars $ freeAtomVarsList e
{-# INLINE hasInferenceVars #-}

anyInferenceVars :: [CAtomName n] -> EnvReaderM n Bool
anyInferenceVars = \case
  [] -> return False
  (v:vs) -> isInferenceVar v >>= \case
    True  -> return True
    False -> anyInferenceVars vs

isInferenceVar :: EnvReader m => CAtomName n -> m n Bool
isInferenceVar v = lookupEnv v >>= \case
  AtomNameBinding (SolverBound _) -> return True
  _                               -> return False

instance ExtOutMap InfOutMap InfOutFrag where
  extendOutMap m (InfOutFrag em ds' cs) = do
    let InfOutMap env ss ds us effs = m `extendOutMap` toEnvFrag em
    let ds'' = sink ds <> ds'
    let (env', us', ss') = extendOutMapWithConstraints env us ss cs
    InfOutMap env' ss' ds'' us' effs

extendOutMapWithConstraints
  :: Distinct n => Env n -> UnsolvedEnv n -> SolverSubst n -> Constraints n
  -> (Env n, UnsolvedEnv n, SolverSubst n)
extendOutMapWithConstraints env us ss (Constraints allCs) = case tryUnsnoc allCs of
  Nothing -> (env, us, ss)
  Just (cs, (v, x)) -> do
    let (env', us', SolverSubst ss') = extendOutMapWithConstraints env us ss (Constraints cs)
    let s = M.singleton v x
    let (us'', env'') = zonkUnsolvedEnv (SolverSubst s) us' env'
    let ss'' = fmap (applySolverSubstE env'' (SolverSubst s)) ss'
    let ss''' = SolverSubst $ ss'' <> s
    (env'', us'', ss''')

-- TODO: Make GatherRequired hold a set
data RequiredIfaces (n::S) = FailIfRequired | GatherRequired (IfaceTypeSet n)
instance GenericE RequiredIfaces where
  type RepE RequiredIfaces = MaybeE IfaceTypeSet
  fromE = \case
    FailIfRequired    -> NothingE
    GatherRequired ds -> JustE ds
  {-# INLINE fromE #-}
  toE = \case
    NothingE  -> FailIfRequired
    JustE ds  -> GatherRequired ds
    _ -> error "unreachable"
  {-# INLINE toE #-}
instance SinkableE RequiredIfaces
instance RenameE RequiredIfaces
instance HoistableE  RequiredIfaces

newtype InfererM (i::S) (o::S) (a:: *) = InfererM
  { runInfererM' :: SubstReaderT Name (StateT1 RequiredIfaces (InplaceT InfOutMap InfOutFrag FallibleM)) i o a }
  deriving (Functor, Applicative, Monad, MonadFail, MonadState (RequiredIfaces o),
            ScopeReader, Fallible, Catchable, CtxReader, SubstReader Name)

liftInfererMSubst :: (Fallible2 m, SubstReader Name m, EnvReader2 m)
                  => InfererM i o a -> m i o a
liftInfererMSubst cont = do
  env <- unsafeGetEnv
  subst <- getSubst
  Distinct <- getDistinct
  (InfOutFrag REmpty _ _, (result, _)) <-
    liftExcept $ runFallibleM $ runInplaceT (initInfOutMap env) $
      runStateT1 (runSubstReaderT subst $ runInfererM' $ cont) FailIfRequired
  return result

liftInfererM :: (EnvReader m, Fallible1 m)
             => InfererM n n a -> m n a
liftInfererM cont = runSubstReaderT idSubst $ liftInfererMSubst $ cont
{-# INLINE liftInfererM #-}

runLocalInfererM
  :: SinkableE e
  => (forall l. (EmitsInf l, DExt n l) => InfererM i l (e l))
  -> InfererM i n (Abs InfOutFrag e n)
runLocalInfererM cont = InfererM $ SubstReaderT $ ReaderT \env -> StateT1 \s -> do
  Abs fg (PairE ans s') <- locallyMutableInplaceT do
    Distinct <- getDistinct
    EmitsInf <- fabricateEmitsInfEvidenceM
    toPairE <$> (runStateT1 (runSubstReaderT (sink env) $ runInfererM' cont) (sink s))
  return (Abs fg ans, hoistRequiredIfaces fg s')
{-# INLINE runLocalInfererM #-}

initInfOutMap :: Env n -> InfOutMap n
initInfOutMap bindings =
  InfOutMap bindings emptySolverSubst mempty (UnsolvedEnv mempty) Pure

newtype InfDeclEmission (n::S) (l::S) = InfDeclEmission (BinderP (AtomNameC CoreIR) InfEmission n l)
instance ExtOutMap InfOutMap InfDeclEmission where
  extendOutMap env (InfDeclEmission d) = env `extendOutMap` toEnvFrag d
  {-# INLINE extendOutMap #-}
instance ExtOutFrag InfOutFrag InfDeclEmission where
  extendOutFrag (InfOutFrag ems ds ss) (InfDeclEmission em) =
    withSubscopeDistinct em $ InfOutFrag (RNest ems em) (sink ds) (sink ss)
  {-# INLINE extendOutFrag #-}

emitInfererM :: Mut o => NameHint -> InfEmission o -> InfererM i o (CAtomName o)
emitInfererM hint emission = do
  InfererM $ SubstReaderT $ lift $ lift11 $ freshExtendSubInplaceT hint \b ->
    (InfDeclEmission (b :> emission), binderName b)
{-# INLINE emitInfererM #-}

instance Solver (InfererM i) where
  extendSolverSubst v ty = do
   InfererM $ SubstReaderT $ lift $ lift11 $
    void $ extendTrivialInplaceT $
      InfOutFrag REmpty mempty (singleConstraint v ty)
  {-# INLINE extendSolverSubst #-}

  zonk e = InfererM $ SubstReaderT $ lift $ lift11 do
    Distinct <- getDistinct
    solverOutMap <- getOutMapInplaceT
    return $ zonkWithOutMap solverOutMap e
  {-# INLINE zonk #-}

  emitSolver binding = emitInfererM (getNameHint @String "?") $ RightE binding
  {-# INLINE emitSolver #-}

  solveLocal cont = do
    Abs frag@(InfOutFrag unsolvedInfNames _ _) result <- runLocalInfererM cont
    case unsolvedInfNames of
      REmpty -> return result
      (RNest _ (_:>RightE (InfVarBound _ ctx))) -> do
        addSrcContext ctx $ throw TypeErr $ "Ambiguous type variable:\n" ++ pprint frag
      _ -> error "not possible?"

instance InfBuilder (InfererM i) where
  buildDeclsInfUnzonked cont = do
    InfererM $ SubstReaderT $ ReaderT \env -> StateT1 \s -> do
      Abs frag resultWithState <- locallyMutableInplaceT do
        Emits    <- fabricateEmitsEvidenceM
        EmitsInf <- fabricateEmitsInfEvidenceM
        toPairE <$> runStateT1 (runSubstReaderT (sink env) $ runInfererM' cont) (sink s)
      ab <- hoistThroughDecls frag resultWithState
      Abs decls (PairE result s') <- extendInplaceT ab
      return (Abs decls result, hoistRequiredIfaces decls s')

  buildAbsInf hint arr binding cont = do
    InfererM $ SubstReaderT $ ReaderT \env -> StateT1 \s -> do
      ab <- withFreshBinder hint binding \b -> do
        ab <- locallyMutableInplaceT do
          v <- sinkM $ binderName b
          extendInplaceTLocal (extendSynthCandidatesInf arr v) do
            EmitsInf <- fabricateEmitsInfEvidenceM
            toPairE <$> runStateT1 (
              runSubstReaderT (sink env) (runInfererM' $ cont $ v)) (sink s)
        refreshAbs ab \infFrag resultWithState -> do
          case exchangeBs $ PairB b infFrag of
            HoistSuccess (PairB infFrag' b') ->
              return $ withSubscopeDistinct b' $ Abs infFrag' $ Abs b' resultWithState
            HoistFailure vs -> do
              throw EscapedNameErr $ (pprint vs)
                ++ "\nFailed to exchage binders in buildAbsInf"
                ++ "\n" ++ pprint infFrag
      Abs b (PairE result s') <- extendInplaceT ab
      return (Abs b result, hoistRequiredIfaces b s')

instance Inferer InfererM where
  liftSolverMInf m = InfererM $ SubstReaderT $ lift $ lift11 $
    liftBetweenInplaceTs (liftExcept . liftM fromJust . runSearcherM) id liftSolverOutFrag $
      runSolverM' m
  {-# INLINE liftSolverMInf #-}

  addDefault v defaultType =
    InfererM $ SubstReaderT $ lift $ lift11 $
      extendTrivialInplaceT $ InfOutFrag REmpty defaults mempty
    where
      defaults = case defaultType of
        IntDefault -> Defaults (freeVarsE v) mempty
        NatDefault -> Defaults mempty (freeVarsE v)

  getDefaults = InfererM $ SubstReaderT $ lift $ lift11 do
    InfOutMap _ _ defaults _ _ <- getOutMapInplaceT
    return defaults

  gatherUnsolvedInterfaces m = do
    s' <- get
    put $ GatherRequired mempty
    ans <- m
    ds <- get
    put s'
    case ds of
      FailIfRequired     -> throw CompilerErr "Unexpected FailIfRequired?"
      GatherRequired ds' -> return (ans, ds')

  reportUnsolvedInterface iface = do
    UnitE <- do
      iface' <- sinkM iface
      ifaceHasInfVars <- hasInferenceVars iface'
      when ifaceHasInfVars $ throw NotImplementedErr $
        "Type inference of this program requires delayed interface resolution"
      return UnitE
    get >>= \case
      FailIfRequired -> do
        givensStr <- do
          givens <- (HM.elems . fromGivens) <$> givensFromEnv
          mapM getType givens >>= \case
            [] -> return ""
            givensTys -> return $ "\nGiven: " ++ pprint givensTys
        throw TypeErr $ "Couldn't synthesize a class dictionary for: "
          ++ pprintCanonicalized iface ++ givensStr
      GatherRequired ds -> put $ GatherRequired $ eSetSingleton iface <> ds

instance Builder CoreIR (InfererM i) where
  rawEmitDecl hint ann expr = do
    -- This zonking, and the zonking of the bindings elsewhere, is only to
    -- prevent `getType` from failing. But maybe we should just catch the
    -- failure if it occurs and generate a fresh inference name for the type in
    -- that case?
    expr' <- zonk expr
    ty <- getType expr'
    emitInfererM hint $ LeftE $ DeclBinding ann ty expr'
  {-# INLINE rawEmitDecl #-}

getAllowedEffects :: InfererM i n (EffectRow CoreIR n)
getAllowedEffects = do
  InfOutMap _ _ _ _ effs <- InfererM $ SubstReaderT $ lift $ lift11 getOutMapInplaceT
  return effs

withoutEffects :: InfererM i o a -> InfererM i o a
withoutEffects cont = withAllowedEffects Pure cont

withAllowedEffects :: EffectRow CoreIR o -> InfererM i o a -> InfererM i o a
withAllowedEffects effs cont =
  InfererM $ SubstReaderT $ ReaderT \env -> StateT1 \s -> do
    extendInplaceTLocal (\(InfOutMap x y z w _) -> InfOutMap x y z w effs) do
      flip runStateT1 s $ runSubstReaderT env $ runInfererM' cont

type InferenceNameBinders = Nest (BinderP (AtomNameC CoreIR) SolverBinding)

-- When we finish building a block of decls we need to hoist the local solver
-- information into the outer scope. If the local solver state mentions local
-- variables which are about to go out of scope then we emit a "escaped scope"
-- error. To avoid false positives, we clean up as much dead (i.e. solved)
-- solver state as possible.
hoistThroughDecls
  :: ( RenameE e, HoistableE e, Fallible1 m, ScopeReader m, EnvExtender m)
  => InfOutFrag n l
  ->   e l
  -> m n (Abs InfOutFrag (Abs (Nest CDecl) e) n)
hoistThroughDecls outFrag result = do
  env <- unsafeGetEnv
  refreshAbs (Abs outFrag result) \outFrag' result' -> do
    liftExcept $ hoistThroughDecls' env outFrag' result'
{-# INLINE hoistThroughDecls #-}

hoistThroughDecls'
  :: (HoistableE e, Distinct l)
  => Env n
  -> InfOutFrag n l
  ->   e l
  -> Except (Abs InfOutFrag (Abs (Nest CDecl) e) n)
hoistThroughDecls' env (InfOutFrag emissions defaults constraints) result = do
  withSubscopeDistinct emissions do
    let subst = constraintsToSubst (env `extendOutMap` toEnvFrag emissions) constraints
    HoistedSolverState infVars defaults' subst' decls result' <-
      hoistInfStateRec env emissions emptyInferenceNameBindersFV
        (zonkDefaults subst defaults) (UnhoistedSolverSubst emptyOutFrag subst) Empty result
    let constraints' = substToConstraints subst'
    let hoistedInfFrag = InfOutFrag (infNamesToEmissions infVars) defaults' constraints'
    return $ Abs hoistedInfFrag $ Abs decls result'

constraintsToSubst :: Distinct n => Env n -> Constraints n -> SolverSubst n
constraintsToSubst env (Constraints csTop) = case tryUnsnoc csTop of
  Nothing -> emptySolverSubst
  Just (cs, (v, x)) -> do
    let SolverSubst m = constraintsToSubst env (Constraints cs)
    let s = M.singleton v x
    SolverSubst $ fmap (applySolverSubstE env (SolverSubst s)) m <> s

substToConstraints :: SolverSubst n -> Constraints n
substToConstraints (SolverSubst m) = Constraints $ toSnocList $ M.toList m

data HoistedSolverState e n where
  HoistedSolverState
    :: InferenceNameBinders n l1
    ->   Defaults l1
    ->   SolverSubst l1
    ->   Nest CDecl l1 l2
    ->     e l2
    -> HoistedSolverState e n

-- XXX: Be careful how you construct DelayedSolveNests! When the substitution is
-- applied, the pieces are concatenated through regular map concatenation, not
-- through recursive substitutions as in catSolverSubsts! This is safe to do when
-- the individual SolverSubsts come from a projection of a larger SolverSubst,
-- which is how we use them in `hoistInfStateRec`.
type DelayedSolveNest (b::B) (n::S) (l::S) = Nest (EitherB b (LiftB SolverSubst)) n l

resolveDelayedSolve :: Distinct l => Env n -> SolverSubst n -> DelayedSolveNest CDecl n l -> Nest CDecl n l
resolveDelayedSolve env subst = \case
  Empty -> Empty
  Nest (RightB (LiftB sfrag)) rest -> resolveDelayedSolve env (subst `unsafeCatSolverSubst` sfrag) rest
  Nest (LeftB  (Let b rhs)  ) rest ->
    withSubscopeDistinct rest $ withSubscopeDistinct b $
      Nest (Let b (applySolverSubstE env subst rhs)) $
        resolveDelayedSolve (env `extendOutMap` toEnvFrag (b:>rhs)) (sink subst) rest
  where
    unsafeCatSolverSubst :: SolverSubst n -> SolverSubst n -> SolverSubst n
    unsafeCatSolverSubst (SolverSubst a) (SolverSubst b) = SolverSubst $ a <> b

data InferenceNameBindersFV (n::S) (l::S) = InferenceNameBindersFV (NameSet n) (InferenceNameBinders n l)
instance BindsNames InferenceNameBindersFV where
  toScopeFrag = toScopeFrag . dropInferenceNameBindersFV
instance BindsEnv InferenceNameBindersFV where
  toEnvFrag = toEnvFrag . dropInferenceNameBindersFV
instance ProvesExt InferenceNameBindersFV where
  toExtEvidence = toExtEvidence . dropInferenceNameBindersFV
instance HoistableB InferenceNameBindersFV where
  freeVarsB (InferenceNameBindersFV fvs _) = fvs

emptyInferenceNameBindersFV :: InferenceNameBindersFV n n
emptyInferenceNameBindersFV = InferenceNameBindersFV mempty Empty

dropInferenceNameBindersFV :: InferenceNameBindersFV n l -> InferenceNameBinders n l
dropInferenceNameBindersFV (InferenceNameBindersFV _ bs) = bs

prependNameBinder
  :: BinderP (AtomNameC CoreIR) SolverBinding n q
  -> InferenceNameBindersFV q l -> InferenceNameBindersFV n l
prependNameBinder b (InferenceNameBindersFV fvs bs) =
  InferenceNameBindersFV (freeVarsB b <> hoistFilterNameSet b fvs) (Nest b bs)

-- XXX: Stashing Distinct here is a little naughty, since that's generally not allowed.
-- Here it should be ok, because it's only used in hoistInfStateRec, which doesn't emit.
data UnhoistedSolverSubst (n::S) where
  UnhoistedSolverSubst :: Distinct l => ScopeFrag n l -> SolverSubst l -> UnhoistedSolverSubst n

delayedHoistSolverSubst :: BindsNames b => b n l -> UnhoistedSolverSubst l -> UnhoistedSolverSubst n
delayedHoistSolverSubst b (UnhoistedSolverSubst frag s) = UnhoistedSolverSubst (toScopeFrag b >>> frag) s

hoistSolverSubst :: UnhoistedSolverSubst n -> HoistExcept (SolverSubst n)
hoistSolverSubst (UnhoistedSolverSubst frag s) = hoist frag s

-- TODO: Instead of delaying the solve, compute the most-nested scope once
-- and then use it for all _eager_ substitutions while hoisting! Using a super-scope
-- for substitution shouldn't be a problem!
hoistInfStateRec
  :: forall n l l1 l2 e. (Distinct n, Distinct l2, HoistableE e)
  => Env n -> InfEmissions n l
  -> InferenceNameBindersFV l l1 -> Defaults l1 -> UnhoistedSolverSubst l1
  -> DelayedSolveNest CDecl l1 l2 -> e l2
  -> Except (HoistedSolverState e n)
hoistInfStateRec env emissions !infVars defaults !subst decls e = case emissions of
 REmpty -> do
  subst' <- liftHoistExcept' "Failed to hoist solver substitution in hoistInfStateRec"
    $ hoistSolverSubst subst
  let decls' = withSubscopeDistinct decls $
                 resolveDelayedSolve (env `extendOutMap` toEnvFrag infVars) subst' decls
  return $ HoistedSolverState (dropInferenceNameBindersFV infVars) defaults subst' decls' e
 RNest rest (b :> infEmission) -> do
  withSubscopeDistinct decls do
    case infEmission of
      RightE binding@(InfVarBound _ _) -> do
        UnhoistedSolverSubst frag (SolverSubst substMap) <- return subst
        let vHoist :: CAtomName l1 = withSubscopeDistinct infVars $ sink $ binderName b  -- binder name at l1
        let vUnhoist = withExtEvidence frag $ sink vHoist                               -- binder name below frag
        case M.lookup vUnhoist substMap of
          -- Unsolved inference variables are just gathered as they are.
          Nothing ->
            hoistInfStateRec env rest (prependNameBinder (b:>binding) infVars)
                             defaults subst decls e
          -- If a variable is solved, we eliminate it.
          Just bSolutionUnhoisted -> do
            bSolution <-
              liftHoistExcept' "Failed to eliminate solved variable in hoistInfStateRec"
              $ hoist frag bSolutionUnhoisted
            case exchangeBs $ PairB b infVars of
              -- This used to be accepted by the code at some point (and handled the same way
              -- as the Nothing) branch above, but I don't understand why. We don't even seem
              -- to be exercising it anyway, so throw a not implemented error for now.
              HoistFailure _ -> throw NotImplementedErr "Unzonked unsolved variables"
              HoistSuccess (PairB infVars' b') -> do
                let defaults' = hoistDefaults b' defaults
                let bZonkedDecls = Nest (RightB (LiftB $ SolverSubst $ M.singleton vHoist bSolution)) decls
#ifdef DEX_DEBUG
                -- Hoist the subst eagerly, unlike the unsafe implementation.
                hoistedSubst@(SolverSubst hoistMap) <- liftHoistExcept $ hoistSolverSubst subst
                let subst' = withSubscopeDistinct b' $ UnhoistedSolverSubst (toScopeFrag b') $
                               SolverSubst $ M.delete vHoist hoistMap
                -- Zonk the decls with `v @> bSolution` to make sure hoisting will succeed.
                -- This is quadratic, which is why we don't do this in the fast implementation!
                let allEmissions = RNest rest (b :> infEmission)
                let declsScope = withSubscopeDistinct infVars $
                      (env `extendOutMap` toEnvFrag allEmissions) `extendOutMap` toEnvFrag infVars
                let resolvedDecls = resolveDelayedSolve declsScope hoistedSubst bZonkedDecls
                PairB resolvedDecls' b'' <- liftHoistExcept $ exchangeBs $ PairB b' resolvedDecls
                let decls' = fmapNest LeftB resolvedDecls'
                -- NB: We assume that e is hoistable above e! This has to be taken
                -- care of by zonking the result before this function is entered.
                e' <- liftHoistExcept $ hoist b'' e
                withSubscopeDistinct b'' $
                  hoistInfStateRec env rest infVars' defaults' subst' decls' e'
#else
                -- SolverSubst should be recursively zonked, so any v that's a member
                -- should never appear in an rhs. Hence, deleting the entry corresponding to
                -- v should hoist the substitution above b'.
                let subst' = unsafeCoerceE $ UnhoistedSolverSubst frag $ SolverSubst $ M.delete vUnhoist substMap
                -- Applying the substitution `v @> bSolution` would eliminate `b` from decls, so this
                -- is equivalent to hoisting above b'. This is of course not reflected in the type
                -- system, which is why we use unsafe coercions.
                let decls' = unsafeCoerceB bZonkedDecls
                -- This is much more sketchy, but it reflects the e-hoistability assumption
                -- that our safe implementation makes as well. Except here it's obviously unchecked.
                let e' :: e UnsafeS = unsafeCoerceE e
                Distinct <- return $ fabricateDistinctEvidence @UnsafeS
                hoistInfStateRec env rest infVars' defaults' subst' decls' e'
#endif
      RightE (SkolemBound _) -> do
#ifdef DEX_DEBUG
        PairB infVars' b' <- liftHoistExcept' "Skolem leak?" $ exchangeBs $ PairB b infVars
        defaults' <- liftHoistExcept' "Skolem leak?" $ hoist b' defaults
        let subst' = delayedHoistSolverSubst b' subst
        PairB decls' b'' <- liftHoistExcept' "Skolem leak?" $ exchangeBs $ PairB b' decls
        e' <- liftHoistExcept' "Skolem leak?" $ hoist b'' e
        withSubscopeDistinct b'' $ hoistInfStateRec env rest infVars' defaults' subst' decls' e'
#else
        -- Skolem vars are only instantiated in unification, and we're very careful to
        -- never let them leak into the types of inference vars emitted while unifying
        -- and into the solver subst.
        Distinct <- return $ fabricateDistinctEvidence @UnsafeS
        hoistInfStateRec @n @UnsafeS @UnsafeS @UnsafeS
          env
          (unsafeCoerceB rest) (unsafeCoerceB infVars)
          (unsafeCoerceE defaults) (unsafeCoerceE subst)
          (unsafeCoerceB decls) (unsafeCoerceE e)
#endif
      LeftE emission -> do
        -- Move the binder below all unsolved inference vars. Failure to do so is
        -- an inference error --- a variable cannot be solved once we exit the env
        -- of all variables it mentions in its type.
        -- TODO: Shouldn't this be an ambiguous type error?
        PairB infVars' (b':>emission') <-
          liftHoistExcept' "Failed to move binder below unsovled inference vars"
            $ exchangeBs (PairB (b:>emission) infVars)
        -- Now, those are real leakage errors. We never want to leak this var through a solution!
        -- But since we delay hoisting, they will only be raised later.
        let subst' = delayedHoistSolverSubst b' subst
        let defaults' = hoistDefaults b' defaults
        let decls' = Nest (LeftB (Let b' emission')) decls
        hoistInfStateRec env rest infVars' defaults' subst' decls' e

hoistRequiredIfaces :: BindsNames b => b n l -> RequiredIfaces l -> RequiredIfaces n
hoistRequiredIfaces bs = \case
  FailIfRequired    -> FailIfRequired
  GatherRequired ds -> GatherRequired $ eSetFromList $ eSetToList ds & mapMaybe \d -> case hoist bs d of
    HoistSuccess d' -> Just d'
    HoistFailure _  -> Nothing

hoistDefaults :: BindsNames b => b n l -> Defaults l -> Defaults n
hoistDefaults b (Defaults d1 d2) = Defaults (hoistFilterNameSet b d1)
                                            (hoistFilterNameSet b d2)

infNamesToEmissions :: InferenceNameBinders n l -> InfEmissions n l
infNamesToEmissions = go REmpty
 where
   go :: InfEmissions n q -> InferenceNameBinders q l -> InfEmissions n l
   go acc = \case
     Empty -> acc
     Nest (b:>binding) rest -> go (RNest acc (b:>RightE binding)) rest

instance EnvReader (InfererM i) where
  unsafeGetEnv = do
    InfOutMap bindings _ _ _ _ <- InfererM $ SubstReaderT $ lift $ lift11 $ getOutMapInplaceT
    return bindings
  {-# INLINE unsafeGetEnv #-}

instance EnvExtender (InfererM i) where
  refreshAbs ab cont = InfererM $ SubstReaderT $ ReaderT \env -> StateT1 \s -> do
    refreshAbs ab \b e -> do
      (ans, s') <- flip runStateT1 (sink s) $ runSubstReaderT (sink env) $
                     runInfererM' $ cont b e
      return (ans, hoistRequiredIfaces b s')
  {-# INLINE refreshAbs #-}

-- === helpers for extending synthesis candidates ===

-- TODO: we should pull synth candidates out of the Env and then we can treat it
-- like an ordinary ready without all this ceremony.

extendSynthCandidatesInf :: Arrow -> CAtomName n -> InfOutMap n -> InfOutMap n
extendSynthCandidatesInf c v (InfOutMap env x y z w) =
  InfOutMap (extendSynthCandidates c v env) x y z w
{-# INLINE extendSynthCandidatesInf #-}

extendSynthCandidates :: Arrow -> CAtomName n -> Env n -> Env n
extendSynthCandidates ClassArrow v (Env topEnv (ModuleEnv a b scs)) =
  Env topEnv (ModuleEnv a b scs')
  where scs' = scs <> SynthCandidates [v] mempty
extendSynthCandidates _ _ env = env
{-# INLINE extendSynthCandidates #-}

extendSynthCandidatess :: Distinct n => Nest RolePiBinder n' n -> Env n -> Env n
extendSynthCandidatess (Nest (RolePiBinder b _ arr _) rest) env =
  extendSynthCandidatess rest env'
  where env' = extendSynthCandidates arr (withExtEvidence rest $ sink $ binderName b) env
extendSynthCandidatess Empty env = env
{-# INLINE extendSynthCandidatess #-}

-- === actual inference pass ===

type SigmaType = CType  -- may     start with an implicit lambda
type RhoType   = CType  -- doesn't start with an implicit lambda
data RequiredTy (e::E) (n::S) = Check (e n)
                              | Infer
                                deriving Show

checkSigma :: EmitsBoth o
           => NameHint -> UExpr i -> SigmaType o -> InfererM i o (CAtom o)
checkSigma hint expr sTy = confuseGHC >>= \_ -> case sTy of
<<<<<<< HEAD
  Pi piTy@(PiType (PiBinder b _ arrow) _ _)
    | arrow == ImplicitArrow || isClassArrow arrow -> case expr of
=======
  Pi piTy@(PiType (b:>_) arrow _ _)
    | arrow `elem` [ImplicitArrow, ClassArrow] -> case expr of
>>>>>>> 2a8f4447
        WithSrcE _ (ULam lam@(ULamExpr arrow' _ _)) | arrow == arrow' -> checkULam lam piTy
        -- we have to add the lambda argument corresponding to the implicit pi
        -- type argument
        _ -> do
          buildLamInf (getNameHint b) arrow (argType piTy) (\_-> return Pure)
            \x -> do
              piTy' <- sinkM piTy
              (Pure, bodyTy) <- instantiatePi piTy' (Var x)
              checkSigma hint expr bodyTy
  _ -> checkOrInferRho hint expr (Check sTy)

inferSigma :: EmitsBoth o => NameHint -> UExpr i -> InfererM i o (CAtom o)
inferSigma hint (WithSrcE pos expr) = case expr of
  ULam lam@(ULamExpr ImplicitArrow _ _) ->
    addSrcContext pos $ inferULam Pure lam
  -- TODO: Should we be handling class arrows here?
  _ -> inferRho hint (WithSrcE pos expr)

checkRho :: EmitsBoth o =>
  NameHint -> UExpr i -> RhoType o -> InfererM i o (CAtom o)
checkRho hint expr ty = checkOrInferRho hint expr (Check ty)
{-# INLINE checkRho #-}

inferRho :: EmitsBoth o =>
  NameHint -> UExpr i -> InfererM i o (CAtom o)
inferRho hint expr = checkOrInferRho hint expr Infer
{-# INLINE inferRho #-}

instantiateSigma :: EmitsBoth o => CAtom o -> InfererM i o (CAtom o)
instantiateSigma f = fst <$> instantiateSigmaWithArgs f

instantiateSigmaWithArgs :: EmitsBoth o => CAtom o -> InfererM i o (CAtom o, [CAtom o])
instantiateSigmaWithArgs f = do
  ty <- tryGetType f
  args <- getImplicitArgs ty
  (,args) <$> naryApp f args

getImplicitArgs :: EmitsInf o => CType o -> InfererM i o [CAtom o]
getImplicitArgs ty = case ty of
  Pi (PiType (_:>argTy) arr _ _) ->
    getImplicitArg arr argTy >>= \case
      Nothing -> return []
      Just arg -> do
        appTy <- getAppType ty [arg]
        (arg:) <$> getImplicitArgs appTy
  _ -> return []

getImplicitArg :: EmitsInf o => Arrow -> CType o -> InfererM i o (Maybe (CAtom o))
getImplicitArg arr argTy = case arr of
  ImplicitArrow -> Just <$> freshType argTy
  ClassArrow reqMethodAccess -> do
    ctx <- srcPosCtx <$> getErrCtx
    return $ Just $ DictHole (AlwaysEqual ctx) argTy reqMethodAccess
  _ -> return Nothing

-- The name hint names the object being computed
checkOrInferRho :: forall i o. EmitsBoth o
                => NameHint -> UExpr i
                -> RequiredTy RhoType o -> InfererM i o (CAtom o)
checkOrInferRho hint (WithSrcE pos expr) reqTy = do
 addSrcContext pos $ confuseGHC >>= \_ -> case expr of
  UVar ~(InternalName _ v) -> do
    renameM v >>= inferUVar >>= instantiateSigma >>= matchRequirement
  ULam (ULamExpr ImplicitArrow (UPatAnn p ann) body) -> do
    argTy <- checkAnn ann
    v <- freshInferenceName argTy
    bindLamPat p v $ checkOrInferRho hint body reqTy
  ULam lamExpr -> do
    case reqTy of
      Check (Pi piTy) -> checkULam lamExpr piTy
      Check _ -> inferULam Pure lamExpr >>= matchRequirement
      Infer   -> inferULam Pure lamExpr
  UFor dir (UForExpr b body) -> do
    allowedEff <- getAllowedEffects
    let uLamExpr = ULamExpr PlainArrow b body
    Lam lam@(UnaryLamExpr b' _) _ _ <- case reqTy of
      Check (TabPi tabPiTy) -> do
        lamPiTy <- buildForTypeFromTabType allowedEff tabPiTy
        checkULam uLamExpr lamPiTy
      Check _ -> inferULam allowedEff uLamExpr
      Infer   -> inferULam allowedEff uLamExpr
    IxType _ ixDict <- asIxType $ binderType b'
    result <- liftM Var $ emitHinted hint $ Hof $ For dir ixDict lam
    matchRequirement result
  UApp _ _ -> do
    let (f, args) = asNaryApp $ WithSrcE pos expr
    f' <- inferFunNoInstantiation f >>= zonk
    inferNaryApp (srcPos f) f' (NE.fromList args) >>= matchRequirement
  UTabApp _ _ -> do
    let (tab, args) = asNaryTabApp $ WithSrcE pos expr
    tab' <- inferRho noHint tab >>= zonk
    inferNaryTabApp (srcPos tab) tab' (NE.fromList args) >>= matchRequirement
  UPi (UPiExpr arr (UPatAnn (WithSrcB pos' pat) ann) effs ty) -> do
    -- TODO: make sure there's no effect if it's an implicit or table
    -- arrow
    piTy <- checkAnnWithMissingDicts ann \missingDs getAnnType -> do
      -- Note that we can't automatically quantify class Pis, because
      -- the class dict might have been bound on the rhs of a let and
      -- it would get bound to the inserted arguments instead of the
      -- desired dict. It's not a fundemental limitation of our
      -- automatic quantification, but it's simpler not to deal with
      -- that for now.
      let checkNoMissing = (addSrcContext pos'
           $ unless (null $ eSetToList missingDs) $ throw TypeErr
           $ "Couldn't synthesize a class dictionary for: "
             ++ pprint (head $ eSetToList missingDs))
      autoDs <- case arr of
        ClassArrow _ -> checkNoMissing $> mempty
        _          -> return $ missingDs
      introDictTys (eSetToList autoDs) $ do
        ann' <- getAnnType
        addSrcContext pos' case pat of
          UPatBinder UIgnore ->
            buildPiInf noHint arr ann' \_ -> (,) <$> checkUEffRow effs <*> checkUType ty
          _ -> buildPiInf (getNameHint pat) arr ann' \v -> do
            Abs decls result <- buildDeclsInf do
              v' <- sinkM v
              bindLamPat (WithSrcB pos' pat) v' do
                effs' <- checkUEffRow effs
                ty'   <- checkUType   ty
                return $ PairE (Eff effs') ty'
            cheapReduceWithDecls decls result >>= \case
              (Just (PairE (Eff effs') ty'), DictTypeHoistSuccess, []) -> return $ (effs', ty')
              _ -> throw TypeErr $ "Can't reduce type expression: " ++
                     docAsStr (prettyBlock decls $ snd $ fromPairE result)
    matchRequirement $ Pi piTy
  UTabPi (UTabPiExpr (UPatAnn (WithSrcB pos' pat) ann) ty) -> do
    ann' <- asIxType =<< checkAnn ann
    piTy <- addSrcContext pos' case pat of
      UPatBinder UIgnore ->
        buildTabPiInf noHint ann' \_ -> checkUType ty
      _ -> buildTabPiInf (getNameHint pat) ann' \v -> do
        Abs decls piResult <- buildDeclsInf do
          v' <- sinkM v
          bindLamPat (WithSrcB pos' pat) v' $ checkUType ty
        cheapReduceWithDecls decls piResult >>= \case
          (Just ty', _, _) -> return ty'
          -- TODO: handle phantom constraints!
          _ -> throw TypeErr $ "Can't reduce type expression: " ++
                 docAsStr (prettyBlock decls piResult)
    matchRequirement $ TabPi piTy
  UDepPairTy (UDepPairType (UPatAnn (WithSrcB pos' pat) ann) rhs) -> do
    ann' <- checkAnn ann
    depPairTy <- addSrcContext pos' do
      buildDepPairTyInf (getNameHint pat) ann' \v -> do
        Abs decls result <- buildDeclsInf do
          v' <- sinkM v
          bindLamPat (WithSrcB pos' pat) v' (checkUType rhs)
        cheapReduceWithDecls decls result >>= \case
          (Just rhs', DictTypeHoistSuccess, []) -> return rhs'
          _ -> throw TypeErr $ "Can't reduce type expression: " ++
                 docAsStr (prettyBlock decls result)
    matchRequirement $ DepPairTy depPairTy
  UDepPair lhs rhs -> do
    case reqTy of
      Check (DepPairTy ty@(DepPairType (_ :> lhsTy) _)) -> do
        lhs' <- checkSigmaDependent noHint lhs lhsTy
        rhsTy <- instantiateDepPairTy ty lhs'
        rhs' <- checkSigma noHint rhs rhsTy
        return $ DepPair lhs' rhs' ty
      _ -> throw TypeErr $ "Can't infer the type of a dependent pair; please annotate it"
  UDecl (UDeclExpr (ULet letAnn (UPatAnn p ann) rhs) body) -> do
    val <- checkMaybeAnnExpr (getNameHint p) ann rhs
    var <- emitDecl (getNameHint p) letAnn $ Atom val
    bindLamPat p var $ checkOrInferRho hint body reqTy
  UDecl _ -> throw CompilerErr "not a local decl"
  UCase scrut alts -> do
    scrut' <- inferRho noHint scrut
    scrutTy <- getType scrut'
    reqTy' <- case reqTy of
      Infer -> freshType TyKind
      Check req -> return req
    alts' <- mapM (checkCaseAlt reqTy' scrutTy) alts
    scrut'' <- zonk scrut'
    buildSortedCase scrut'' alts' reqTy'
  UTabCon xs -> inferTabCon hint xs reqTy >>= matchRequirement
  UHole -> case reqTy of
    Infer -> throw MiscErr "Can't infer type of hole"
    Check ty -> freshType ty
  UTypeAnn val ty -> do
    ty' <- zonk =<< checkUType ty
    val' <- checkSigma hint val ty'
    matchRequirement val'
  UPrim UMonoLiteral [WithSrcE _ l] -> case l of
    UIntLit x -> matchRequirement $ Con $ Lit $ Int32Lit $ fromIntegral x
    UNatLit x -> matchRequirement $ Con $ Lit $ Word32Lit $ fromIntegral x
    _ -> throw MiscErr "argument to %monoLit must be a literal"
  UPrim UExplicitApply [f, x] -> do
    f' <- inferFunNoInstantiation f
    x' <- inferRho noHint x
    (liftM Var $ emitHinted hint $ App f' (x':|[])) >>= matchRequirement
  UPrim UProjNewtype [x] -> do
    x' <- inferRho hint x >>= emitHinted hint . Atom
    return $ unwrapNewtype $ Var x'
  UPrim prim xs -> do
    xs' <- forM xs \x -> do
      inferPrimArg x >>= \case
        Var v -> lookupAtomName v >>= \case
          LetBound (DeclBinding _ _ (Atom e)) -> return e
          _ -> return $ Var v
        x' -> return x'
    matchRequirement =<< matchPrimApp prim xs'
  ULabel name -> matchRequirement $ NewtypeTyCon $ LabelCon name
  UFieldAccess x f -> do
    x' <- inferFieldLHS x
    matchRequirement =<< case x' of
      Left tyConName -> lookupFieldName tyConName f
      Right (tyConName, x'') -> do
        f' <- lookupFieldName tyConName f
        f'' <- instantiateSigma f'
        Pi (PiType (_:>reqArgTy) _ _ _) <- getType f''
        getType x'' >>= constrainEq reqArgTy
        app f'' x''
  URecord elems ->
    matchRequirement =<< resolveDelay =<< foldM go (Nothing, mempty) (reverse elems)
    where
      go :: EmitsInf o
         => (Maybe (CAtom o), LabeledItems (CAtom o)) -> UFieldRowElem i
         -> InfererM i o (Maybe (CAtom o), LabeledItems (CAtom o))
      go delayedRec = \case
        UStaticField l e -> do
          e' <- inferRho noHint e
          return (rec, labeledSingleton l e' <> delayItems)
          where (rec, delayItems) = delayedRec
        UDynField    v e -> do
          v' <- checkRho noHint (WithSrcE Nothing $ UVar v) (NewtypeTyCon LabelType)
          e' <- inferRho noHint e
          rec' <- emitExpr . RecordOp . RecordConsDynamic v' e' =<< resolveDelay delayedRec
          return (Just rec', mempty)
        UDynFields   v -> do
          anyFields <- freshInferenceName LabeledRowKind
          v' <- checkRho noHint v $ RecordTyWithElems [DynFields anyFields]
          case delayedRec of
            (Nothing, delayItems) | null delayItems -> return (Just v', mempty)
            _ -> do
              rec' <- emitExpr . RecordOp . RecordCons v' =<< resolveDelay delayedRec
              return (Just rec', mempty)

      resolveDelay :: EmitsInf o
                   => (Maybe (CAtom o), LabeledItems (CAtom o)) -> InfererM i o (CAtom o)
      resolveDelay = \case
        (Nothing , delayedItems) -> getRecord delayedItems
        (Just rec, delayedItems) -> case null delayedItems of
          True  -> return rec
          False -> do
            dr <- getRecord delayedItems
            emitExpr $ RecordOp $ RecordCons dr rec
        where
          getRecord delayedItems = do
            tys <- traverse getType delayedItems
            return $ Record (void tys) $ toList delayedItems
  URecordTy   elems -> matchRequirement =<< RecordTyWithElems . concat <$> mapM inferFieldRowElem elems
  ULabeledRow elems -> matchRequirement =<< LabeledRow . fieldRowElemsFromList . concat <$> mapM inferFieldRowElem elems
  UNatLit x -> do
    lookupSourceMap "from_unsigned_integer" >>= \case
      Nothing ->
        -- fallback for missing protolude
        matchRequirement $ Con $ Lit $ Word32Lit $ fromIntegral x
      Just (UMethodVar fromNatMethod) -> do
        ~(MethodBinding _ _ fromNat) <- lookupEnv fromNatMethod
        (fromNatInst, (Var resTyVar:_)) <- instantiateSigmaWithArgs fromNat
        addDefault resTyVar NatDefault
        let n64Atom = Con $ Lit $ Word64Lit $ fromIntegral x
        result <- matchRequirement =<< app fromNatInst n64Atom
        return result
      Just _ -> error "not a method"
  UIntLit x  -> do
    lookupSourceMap "from_integer" >>= \case
      Nothing ->
        -- fallback for missing protolude
        matchRequirement $ Con $ Lit $ Int32Lit $ fromIntegral x
      Just (UMethodVar fromIntMethod) -> do
        ~(MethodBinding _ _ fromInt) <- lookupEnv fromIntMethod
        (fromIntInst, (Var resTyVar:_)) <- instantiateSigmaWithArgs fromInt
        addDefault resTyVar IntDefault
        let i64Atom = Con $ Lit $ Int64Lit $ fromIntegral x
        result <- matchRequirement =<< app fromIntInst i64Atom
        return result
      Just _ -> error "not a method"
  UFloatLit x -> matchRequirement $ Con $ Lit  $ Float32Lit $ realToFrac x
  -- TODO: Make sure that this conversion is not lossy!
  where
    matchRequirement :: CAtom o -> InfererM i o (CAtom o)
    matchRequirement x = return x <*
      case reqTy of
        Infer -> return ()
        Check req -> do
          ty <- getType x
          constrainEq req ty
    {-# INLINE matchRequirement #-}

inferFieldRowElem :: EmitsBoth o => UFieldRowElem i -> InfererM i o [FieldRowElem o]
inferFieldRowElem = \case
  UStaticField l ty -> do
    ty' <- checkUType ty
    return [StaticFields $ labeledSingleton l ty']
  UDynField    v ty -> do
    ty' <- checkUType ty
    checkRho noHint (WithSrcE Nothing $ UVar v) (NewtypeTyCon LabelType) >>= \case
      NewtypeTyCon (LabelCon l) -> return [StaticFields $ labeledSingleton l ty']
      Var v'           -> return [DynField v' ty']
      _                -> error "Unexpected Label atom"
  UDynFields   v    -> checkRho noHint v LabeledRowKind >>= \case
    LabeledRow row -> return $ fromFieldRowElems row
    Var v'         -> return [DynFields v']
    _              -> error "Unexpected Fields atom"

inferPrimArg :: EmitsBoth o => UExpr i -> InfererM i o (CAtom o)
inferPrimArg x = do
  xBlock <- buildBlockInf $ inferRho noHint x
  getType xBlock >>= \case
    TyKind -> cheapReduce xBlock >>= \case
      (Just reduced, DictTypeHoistSuccess, []) -> return reduced
      _ -> throw CompilerErr "Type args to primops must be reducible"
    _ -> emitBlock xBlock

inferFieldLHS
  :: EmitsBoth o
  => UExpr i -> InfererM i o (Either (DataDefName o) (DataDefName o, CAtom o))
inferFieldLHS (WithSrcE pos x)= addSrcContext pos do
  case x of
    UVar (InternalName _ (UTyConVar v)) -> do
      TyConBinding defName _ <- lookupEnv =<< renameM v
      return $ Left defName
    _ -> do
      x' <- inferRho noHint (WithSrcE pos x)
      ty <- getType =<< zonk x'
      case ty of
        NewtypeTyCon (UserADTType _ tyName _) -> return $ Right (tyName, x')
        ty' -> throw TypeErr $ "Can't get fields for type " ++ pprint ty'

lookupFieldName :: DataDefName o -> FieldName -> InfererM i o (CAtom o)
lookupFieldName dataDefName (WithSrc src name) = addSrcContext src do
  DataDefBinding (DataDef sn _ _) (FieldDefs fields) <- lookupEnv dataDefName
  case M.lookup name fields of
    Nothing -> throw TypeErr $ "Type " ++ pprint sn ++ " doesn't have field " ++ pprint name
    Just x -> return x

matchPrimApp :: Emits o => PrimName -> [CAtom o] -> InfererM i o (CAtom o)
matchPrimApp = \case
 UNat                -> \case ~[]  -> return $ NewtypeTyCon Nat
 UFin                -> \case ~[n] -> return $ NewtypeTyCon (Fin n)
 ULabelType          -> \case ~[]  -> return $ NewtypeTyCon LabelType
 UEffectRowKind      -> \case ~[]  -> return $ NewtypeTyCon EffectRowKind
 ULabeledRowKind     -> \case ~[]  -> return $ NewtypeTyCon LabeledRowKindTC
 UNatCon             -> \case ~[x] -> return $ NewtypeCon NatCon x
 UPrimTC  tc  -> \xs -> TC  <$> restructurePrim tc  xs
 UPrimCon con -> \xs -> Con <$> restructurePrim con xs
 UPrimOp  op         -> \xs -> ee =<< (PrimOp          <$> restructurePrim op xs)
 URecordOp op -> \xs -> ee =<< (RecordOp <$> restructurePrim op xs)
 UMAsk      -> \case ~[r]    -> ee $ RefOp r MAsk
 UMGet      -> \case ~[r]    -> ee $ RefOp r MGet
 UMPut      -> \case ~[r, x] -> ee $ RefOp r $ MPut x
 UIndexRef  -> \case ~[r, i] -> ee $ RefOp r $ IndexRef i
 UProjRef i -> \case ~[r]    -> ee $ RefOp r $ ProjRef i
 UProjMethod i -> \case ~[d] -> ee $ ProjMethod d i
 ULinearize -> \case ~[f, x]  -> do f' <- lam1 f; ee $ Hof $ Linearize f' x
 UTranspose -> \case ~[f, x]  -> do f' <- lam1 f; ee $ Hof $ Transpose f' x
 URunReader -> \case ~[x, f]  -> do f' <- lam2 f; ee $ Hof $ RunReader x f'
 URunState  -> \case ~[x, f]  -> do f' <- lam2 f; ee $ Hof $ RunState  Nothing x f'
 UWhile     -> \case ~[f]     -> do f' <- lam0 f; ee $ Hof $ While f'
 URunIO     -> \case ~[f]     -> do f' <- lam0 f; ee $ Hof $ RunIO f'
 UCatchException-> \case ~[f] -> do f' <- lam0 f; ee $ Hof $ CatchException f'
 UMExtend   -> \case ~[r, z, f, x] -> do f' <- lam2 f; ee $ RefOp r $ MExtend (BaseMonoid z f') x
 URunWriter -> \args -> do
   [idVal, combiner, f] <- return args
   combiner' <- lam2 combiner
   f' <- lam2 f
   ee $ Hof $ RunWriter Nothing (BaseMonoid idVal combiner') f'
 p -> \case xs -> throw TypeErr $ "Bad primitive application: " ++ show (p, xs)
 where
   ee = emitExpr

   restructurePrim :: Traversable f => f () -> [CAtom o] -> InfererM i o (f (CAtom o))
   restructurePrim voidPrim args = do
     when (length voidPrim /= length args) $ throw TypeErr $
       "Wrong number of args. Expected " <> show (length voidPrim) <> " got " <> show (length args)
     return $ restructure args voidPrim

   lam2 :: Fallible m => Atom r n -> m (LamExpr r n)
   lam2 x = do
     Lam (UnaryLamExpr b1 (AtomicBlock (Lam (UnaryLamExpr b2 body) _ _))) _ _ <- return x
     return $ BinaryLamExpr b1 b2 body

   lam1 :: Fallible m => Atom r n -> m (LamExpr r n)
   lam1 x = do
     Lam (UnaryLamExpr b body) _ _ <- return x
     return $ UnaryLamExpr b body

   lam0 :: Fallible m => Atom r n -> m (Block r n)
   lam0 x = do
     Lam (UnaryLamExpr b body) _ _ <- return x
     HoistSuccess body' <- return $ hoist b body
     return body'

-- === n-ary applications ===

-- The reason to infer n-ary applications rather than just handling nested
-- applications one by one is that we want to target the n-ary form of
-- application. This keeps our IR smaller and therefore faster and more
-- readable. But it's a bit delicate. Nary applications may only have effects at
-- their last argument, and they must only have as many arguments as implied by
-- the type of the function before it gets further instantiated. (For example,
-- `id (Float->Float) sin 1.0` is not allowed.)

-- This allows us to make the instantiated params/dicts part of an n-ary
-- application along with the ordinary explicit args
inferFunNoInstantiation :: EmitsBoth o => UExpr i -> InfererM i o (CAtom o)
inferFunNoInstantiation expr@(WithSrcE pos expr') = do
 addSrcContext pos $ case expr' of
  UVar ~(InternalName _ v) -> do
    -- XXX: deliberately no instantiation!
    renameM v >>= inferUVar
  _ -> inferRho noHint expr

type UExprArg n = (SrcPosCtx, UExpr n)
asNaryApp :: UExpr n -> (UExpr n, [UExprArg n])
asNaryApp (WithSrcE appCtx (UApp f x)) =
  (f', xs ++ [(appCtx, x)])
  where (f', xs) = asNaryApp f
asNaryApp e = (e, [])

asNaryTabApp :: UExpr n -> (UExpr n, [UExprArg n])
asNaryTabApp (WithSrcE appCtx (UTabApp f x)) =
  (f', xs ++ [(appCtx, x)])
  where (f', xs) = asNaryTabApp f
asNaryTabApp e = (e, [])

inferNaryTabApp :: EmitsBoth o => SrcPosCtx -> CAtom o -> NonEmpty (UExprArg i) -> InfererM i o (CAtom o)
inferNaryTabApp tabCtx tab args = addSrcContext tabCtx do
  tabTy <- getType tab
  (arg':args') <- inferNaryTabAppArgs tabTy $ toList args
  liftM Var $ emit $ TabApp tab $ arg' :| args'

inferNaryTabAppArgs
  :: EmitsBoth o
  => CType o -> [UExprArg i] -> InfererM i o [CAtom o]
inferNaryTabAppArgs _ [] = return []
inferNaryTabAppArgs tabTy ((appCtx, arg):rest) = do
  TabPiType b resultTy <- fromTabPiType True tabTy
  let ixTy = binderType b
  let isDependent = binderName b `isFreeIn` resultTy
  arg' <- addSrcContext appCtx $
    if isDependent
      then checkSigmaDependent (getNameHint b) arg ixTy
      else checkSigma (getNameHint b) arg ixTy
  arg'' <- zonk arg'
  resultTy' <- applySubst (b @> SubstVal arg'') resultTy
  rest' <- inferNaryTabAppArgs resultTy' rest
  return $ arg'':rest'

inferNaryApp :: EmitsBoth o => SrcPosCtx -> CAtom o -> NonEmpty (UExprArg i) -> InfererM i o (CAtom o)
inferNaryApp fCtx f args = addSrcContext fCtx do
  fTy <- getType f
  Just (arrs, naryPi) <- asNaryPiType <$> Pi <$> fromPiType True PlainArrow fTy
  (inferredArgs, remaining) <- inferNaryAppArgs arrs naryPi args
  let appExpr = App f inferredArgs
  addEffects =<< getEffects appExpr
  partiallyApplied <- Var <$> emit appExpr
  case nonEmpty remaining of
    Nothing ->
      -- we already instantiate before applying each explicit arg, but we still
      -- need to try once more after they've all been applied.
      instantiateSigma partiallyApplied
    Just remaining' -> inferNaryApp fCtx partiallyApplied remaining'

-- Returns the inferred args, along with any remaining args that couldn't be
-- applied.
-- XXX: we also instantiate args here, so the resulting inferred args list
-- includes instantiated params and dicts.
inferNaryAppArgs
  :: EmitsBoth o
  => [Arrow] -> NaryPiType CoreIR o -> NonEmpty (UExprArg i) -> InfererM i o (NonEmpty (CAtom o), [UExprArg i])
inferNaryAppArgs [] (NaryPiType Empty _ _) _ = error "shouldn't have nullary function"
inferNaryAppArgs [arr] (NaryPiType (Nest (b:>argTy) Empty) effs resultTy) uArgs = do
  let isDependent = binderName b `isFreeIn` PairE effs resultTy
  (x, remaining) <- inferAppArg isDependent arr (b:>argTy) uArgs
  return (x:|[], remaining)
inferNaryAppArgs (a:arrs) (NaryPiType (Nest (b1:>b1Ty) (Nest b2 rest)) effs resultTy) uArgs = do
  let restNaryPi = NaryPiType (Nest b2 rest) effs resultTy
  let isDependent = binderName b1 `isFreeIn` restNaryPi
  (x, uArgs') <- inferAppArg isDependent a (b1:>b1Ty) uArgs
  x' <- zonk x
  restNaryPi' <- applySubst (b1 @> SubstVal x') restNaryPi
  case nonEmpty uArgs' of
    Nothing -> return (x':|[], [])
    Just uArgs'' -> do
      (xs, remaining) <- inferNaryAppArgs arrs restNaryPi' uArgs''
      return (NE.cons x' xs, remaining)
inferNaryAppArgs _ _ _ = error "zip error"

inferAppArg
  :: EmitsBoth o
  => Bool -> Arrow -> CBinder o o' -> NonEmpty (UExprArg i) -> InfererM i o (CAtom o, [UExprArg i])
inferAppArg isDependent arr b@(_:>argTy) uArgs = getImplicitArg arr argTy >>= \case
  Just x -> return $ (x, toList uArgs)
  Nothing -> do
    let (appCtx, arg) :| restUArgs = uArgs
    liftM (,restUArgs) $ addSrcContext appCtx $
      if isDependent
        then checkSigmaDependent (getNameHint b) arg argTy
        else checkSigma (getNameHint b) arg argTy

checkSigmaDependent :: EmitsBoth o
                    => NameHint -> UExpr i -> SigmaType o -> InfererM i o (CAtom o)
checkSigmaDependent hint e@(WithSrcE ctx _) ty = do
  Abs decls result <- buildDeclsInf $ checkSigma hint e (sink ty)
  cheapReduceWithDecls decls result >>= \case
    (Just x', DictTypeHoistSuccess, ds) ->
      forM_ ds reportUnsolvedInterface >> return x'
    _ -> addSrcContext ctx $ throw TypeErr $ depFunErrMsg
  where
    depFunErrMsg =
      "Dependent functions can only be applied to fully evaluated expressions. " ++
      "Bind the argument to a name before you apply the function."

-- === sorting case alternatives ===

data IndexedAlt n = IndexedAlt CaseAltIndex (Alt CoreIR n)

instance SinkableE IndexedAlt where
  sinkingProofE = todoSinkableProof

buildNthOrderedAlt :: (Emits n, Builder CoreIR m)
                   => [IndexedAlt n] -> CType n -> CType n -> Int -> CAtom n
                   -> m n (CAtom n)
buildNthOrderedAlt alts scrutTy resultTy i v = do
  case lookup (nthCaseAltIdx scrutTy i) [(idx, alt) | IndexedAlt idx alt <- alts] of
    Nothing -> do
      resultTy' <- sinkM resultTy
      emitOp $ MiscOp $ ThrowError resultTy'
    Just alt -> applyAbs alt (SubstVal v) >>= emitBlock

-- converts from the ordinal index used in the core IR to the more complicated
-- `CaseAltIndex` used in the surface IR.
nthCaseAltIdx :: CType n -> Int -> CaseAltIndex
nthCaseAltIdx ty i = case ty of
  TypeCon _ _ _ -> i
  _ -> error $ "can't pattern-match on: " <> pprint ty

buildMonomorphicCase
  :: (Emits n, ScopableBuilder CoreIR m)
  => [IndexedAlt n] -> CAtom n -> CType n -> m n (CAtom n)
buildMonomorphicCase alts scrut resultTy = do
  scrutTy <- getType scrut
  buildCase scrut resultTy \i v -> do
    ListE alts' <- sinkM $ ListE alts
    scrutTy'    <- sinkM scrutTy
    resultTy'   <- sinkM resultTy
    buildNthOrderedAlt alts' scrutTy' resultTy' i v

buildSortedCase :: (Fallible1 m, Builder CoreIR m, Emits n)
                 => CAtom n -> [IndexedAlt n] -> CType n
                 -> m n (CAtom n)
buildSortedCase scrut alts resultTy = do
  scrutTy <- getType scrut
  case scrutTy of
    TypeCon _ defName _ -> do
      DataDef _ _ cons <- lookupDataDef defName
      case cons of
        [] -> error "case of void?"
        -- Single constructor ADTs are not sum types, so elide the case.
        [_] -> do
          let [IndexedAlt _ alt] = alts
          emitBlock =<< applyAbs alt (SubstVal $ unwrapNewtype scrut)
        _ -> liftEmitBuilder $ buildMonomorphicCase alts scrut resultTy
    _ -> fail $ "Unexpected case expression type: " <> pprint scrutTy

-- ===

inferUVar :: EmitsBoth o => UVar o -> InfererM i o (CAtom o)
inferUVar = \case
  UAtomVar v ->
    return $ Var v
  UTyConVar v -> do
    TyConBinding   _ tyConAtom <- lookupEnv v
    return tyConAtom
  UDataConVar v -> do
    DataConBinding _ _ conAtom <- lookupEnv v
    return conAtom
  UClassVar v -> dictTypeFun v
  UMethodVar v -> do
    MethodBinding _ _ f <- lookupEnv v
    return f
  UEffectVar _ -> do
    throw NotImplementedErr "inferUVar::UEffectVar"  -- TODO(alex): implement
  UEffectOpVar v -> do
    EffectOpBinding (EffectOpDef effName (OpIdx i)) <- lookupEnv v
    emitExpr $ UserEffectOp $ Perform (Eff (OneEffect (UserEffect effName))) i
  UHandlerVar v -> liftBuilder $ buildHandlerLam v

buildHandlerLam :: EmitsBoth n => HandlerName n -> BuilderM CoreIR n (CAtom n)
buildHandlerLam v = do
  HandlerBinding (HandlerDef effName _r _ns _hndEff _retTy _ _) <- lookupEnv v
  buildLam "r" ImplicitArrow TyKind Pure $ \r ->
    buildLam "eff" ImplicitArrow (NewtypeTyCon EffectRowKind) Pure $ \eff -> do
      let bodyEff = EffectRow (eSetSingleton (UserEffect (sink effName))) (EffectRowTail eff)
      bodyTy <- buildNonDepPi noHint PlainArrow UnitTy bodyEff (Var (sink r))
      let effRow = EffectRow mempty (EffectRowTail eff)
      buildLam "body" PlainArrow (Pi bodyTy) effRow $ \body -> do
        -- TODO(alex): deal with handler args below
        block <- buildBlock $ app (Var (sink body)) UnitVal
        emitExpr $ UserEffectOp $ Handle (sink v) [] block

buildForTypeFromTabType :: EffectRow CoreIR n -> TabPiType CoreIR n -> InfererM i n (PiType n)
buildForTypeFromTabType effs tabPiTy@(TabPiType (b:>ixTy) _) = do
  let IxType ty _ = ixTy
  buildPi (getNameHint b) PlainArrow ty \i -> do
    Distinct <- getDistinct
    resultTy <- instantiateTabPi (sink tabPiTy) $ Var i
    return (sink effs, resultTy)

checkMaybeAnnExpr :: EmitsBoth o
  => NameHint -> Maybe (UType i) -> UExpr i -> InfererM i o (CAtom o)
checkMaybeAnnExpr hint ty expr = confuseGHC >>= \_ -> case ty of
  Nothing -> inferSigma hint expr
  Just ty' -> checkSigma hint expr =<< zonk =<< checkUType ty'

dictTypeFun :: EnvReader m => ClassName n -> m n (CAtom n)
dictTypeFun v = do
  -- TODO: we should cache this in the ClassDef
  ClassDef classSourceName _ paramBinders _ _ <- lookupClassDef v
  liftEnvReaderM $ refreshAbs (Abs paramBinders UnitE) \bs' UnitE -> do
    v' <- sinkM v
    return $ go classSourceName bs' v' $ nestToNames bs'
  where
    go :: SourceName -> Nest RolePiBinder n l -> ClassName l -> [CAtomName l] -> CAtom n
    go classSourceName bs className params = case bs of
      Empty -> DictTy $ DictType classSourceName className $ map Var params
      Nest (RolePiBinder b ty _ _) rest -> do
        let lamExpr = UnaryLamExpr (b:>ty) $ AtomicBlock $ go classSourceName rest className params
        lamExprToAtom lamExpr PlainArrow (Just $ Abs (b:>ty) Pure)

-- TODO: cache this with the instance def (requires a recursive binding)
instanceFun :: EnvReader m => InstanceName n -> m n (CAtom n)
instanceFun instanceName = do
  InstanceDef _ bs _ _ <- lookupInstanceDef instanceName
  liftEnvReaderM $ refreshAbs (Abs bs UnitE) \bs' UnitE -> do
    let args = map Var $ nestToNames bs'
    instanceName' <- sinkM instanceName
    return $ go bs' instanceName' args
  where
    go :: Nest RolePiBinder n l -> InstanceName l -> [CAtom l] -> CAtom n
    go bs name args = case bs of
      Empty -> DictCon $ InstanceDict name args
      Nest (RolePiBinder b ty arr _) rest -> do
        let restAtom = go rest name args
        let lamExpr = UnaryLamExpr (b:>ty) (AtomicBlock restAtom)
        lamExprToAtom lamExpr arr (Just $ Abs (b:>ty) Pure)

buildTyConLam
  :: ScopableBuilder CoreIR m
  => DataDefName n
  -> Arrow
  -> (forall l. DExt n l => SourceName -> DataDefParams l -> m l (CAtom l))
  -> m n (CAtom n)
buildTyConLam defName arr cont = do
  DataDef sourceName paramBs _ <- lookupDataDef =<< sinkM defName
  let arrs = nestToList getArr paramBs
  buildPureNaryLam arrs (EmptyAbs $ fmapNest replacePlain paramBs) \params -> do
    cont sourceName $ DataDefParams (attachArrows paramBs params)
  where
    getArr :: RolePiBinder n l -> Arrow
    getArr (RolePiBinder _ _ binderArr _) = case binderArr of
      PlainArrow -> arr
      _          -> binderArr

    replacePlain :: RolePiBinder n l -> CBinder n l
    replacePlain (RolePiBinder b ty _ _) = b:>ty

    attachArrows :: Nest RolePiBinder n l
                  -> [CAtomName l2] -> [(Arrow, CAtom l2)]
    attachArrows Empty []     = []
    attachArrows (Nest (RolePiBinder _ _ arr' _) bs) (x:xs)
      = (arr', Var x):attachArrows bs xs
    attachArrows _ _ = error "zip error"

tyConDefAsAtom :: EnvReader m => DataDefName n -> m n (CAtom n)
tyConDefAsAtom defName = liftBuilder do
  buildTyConLam defName PlainArrow \sourceName params ->
    return $ TypeCon sourceName (sink defName) params

buildDataCons :: EnvReader m => DataDefName n -> m n [CAtom n]
buildDataCons defName = do
  DataDef _ _ dataCons <- lookupDataDef defName
  forM (enumerate dataCons) \(i, _) -> buildDataCon defName i

buildDataCon :: EnvReader m => DataDefName n -> Int -> m n (CAtom n)
buildDataCon defName conIx = liftBuilder do
  buildTyConLam defName ImplicitArrow \_ params -> do
    defName' <- sinkM defName
    def <- lookupDataDef defName'
    conDefs <- instantiateDataDef def params
    DataConDef _ (EmptyAbs dataBs) repTy _ <- return $ conDefs !! conIx
    let arrs = replicate (nestLength dataBs) PlainArrow
    buildPureNaryLam arrs (EmptyAbs dataBs) \conArgs -> do
      conProd <- wrap (sink repTy) $ Var <$> conArgs
      return $ NewtypeCon (sink $ UserADTData defName' params) $
        case conDefs of
          []  -> error "unreachable"
          [_] -> conProd
          _   -> SumVal conTys conIx conProd
            where conTys = sinkList $ conDefs <&> \(DataConDef _ _ rty _) -> rty
  where
    wrap :: EnvReader m => CType n -> [CAtom n] -> m n (CAtom n)
    wrap _ [arg] = return $ arg
    wrap rty args = case rty of
      ProdTy tys  ->
        if nargs == ntys
          then return $ ProdVal args
          else ProdVal . (curArgs ++) . (:[]) <$> wrap (last tys) remArgs
        where
          nargs = length args; ntys = length tys
          (curArgs, remArgs) = splitAt (ntys - 1) args
      DepPairTy dpt@(DepPairType b rty') -> do
        rty'' <- applySubst (b@>SubstVal h) rty'
        ans <- wrap rty'' t
        return $ DepPair h ans dpt
        where h:t = args
      _ -> error $ "Unexpected data con representation type: " ++ pprint rty

buildProjectionFun :: EnvReader m => DataDefName n -> Int -> m n (CAtom n)
buildProjectionFun defName i = liftBuilder do
  buildTyConLam defName ImplicitArrow \_ params -> do
    defName' <- sinkM defName
    def@(DataDef sn _ _) <- lookupDataDef defName'
    let argTy = NewtypeTyCon $ sink $ UserADTType sn defName' params
    [DataConDef _ _ _ projs] <- instantiateDataDef def params
    buildLam "x" PlainArrow argTy Pure \x -> do
      normalizeNaryProj (projs!!i) (Var x)

inferRole :: CType o -> Arrow -> InfererM i o ParamRole
inferRole ty arr = case arr of
  ClassArrow _ -> return DictParam
  _ -> do
    zonk ty >>= \case
      TyKind -> return TypeParam
      ty' -> isData ty' >>= \case
        True -> return DataParam
        -- TODO(dougalm): the `False` branch should throw an error but that's
        -- currently too conservative. e.g. `data RangeFrom q:Type i:q = ...`
        -- fails because `q` isn't data. We should be able to fix it once we
        -- have a `Data a` class (see issue #680).
        False -> return DataParam
{-# INLINE inferRole #-}

inferDataDef :: EmitsInf o => UDataDef i -> InfererM i o (DataDef o)
inferDataDef (UDataDef tyConName paramBs dataCons) = do
  Abs paramBs' (ListE dataCons') <-
    withNestedUBindersTyCon paramBs \_ -> do
      ListE <$> mapM inferDataCon dataCons
  return (DataDef tyConName paramBs' dataCons')

inferStructDef
  :: EmitsInf o => UStructDef i
  -> InfererM i o (PairE DataDef (LiftE [SourceName]) o)
inferStructDef (UStructDef tyConName paramBs fields) = do
  let (fieldNames, fieldTys) = unzip fields
  Abs paramBs' dataConBs <- withNestedUBindersTyCon paramBs \_ -> do
    mapM checkUType fieldTys >>= typesAsBinderNest
  let (repTy, projIdxs) = dataConRepTy dataConBs
  let dataConDef = DataConDef (tyConName ++ ".new") dataConBs repTy projIdxs
  return $ PairE (DataDef tyConName paramBs' [dataConDef]) (LiftE fieldNames)

withNestedUBindersTyCon
  :: forall i i' o e. (EmitsInf o, HasNamesE e, SubstE AtomSubstVal e, SinkableE e)
  => Nest (UAnnBinderArrow (AtomNameC CoreIR)) i i'
  -> (forall o'. (EmitsInf o', Ext o o') => [CAtomName o'] -> InfererM i' o' (e o'))
  -> InfererM i o (Abs (Nest RolePiBinder) e o)
withNestedUBindersTyCon bs cont = case bs of
  Empty -> Abs Empty <$> cont []
  Nest (UAnnBinderArrow b ty arr) rest -> do
    Abs b' (Abs rest' body) <-
      withRoleUBinder (UAnnBinder b ty) arr \name ->
        withNestedUBindersTyCon rest \names -> do
          name' <- sinkM name
          cont (name':names)
    return $ Abs (Nest b' rest') body

inferDataCon :: EmitsInf o => (SourceName, UDataDefTrail i) -> InfererM i o (DataConDef o)
inferDataCon (sourceName, UDataDefTrail argBs) = do
  argBs' <- checkUBinders (EmptyAbs argBs)
  let (repTy, projIdxs) = dataConRepTy argBs'
  return $ DataConDef sourceName argBs' repTy projIdxs

dataConRepTy :: EmptyAbs (Nest (Binder CoreIR)) n -> (CType n, [[Projection]])
dataConRepTy (Abs topBs UnitE) = case topBs of
  Empty -> (UnitTy, [])
  _ -> go [] [UnwrapNewtype] topBs
  where
    go :: [CType l] -> [Projection] -> Nest (Binder CoreIR) l p -> (CType l, [[Projection]])
    go revAcc projIdxs = \case
      Empty -> case revAcc of
        []   -> error "should never happen"
        [ty] -> (ty, [projIdxs])
        _    -> ( ProdTy $ reverse revAcc
                , iota (length revAcc) <&> \i -> ProjectProduct i:projIdxs )
      Nest b bs -> case hoist b (EmptyAbs bs) of
        HoistSuccess (Abs bs' UnitE) -> go (binderType b:revAcc) projIdxs bs'
        HoistFailure _ -> (fullTy, idxs)
          where
            accSize = length revAcc
            (fullTy, depTyIdxs) = case revAcc of
              [] -> (depTy, [])
              _  -> (ProdTy $ reverse revAcc ++ [depTy], [ProjectProduct accSize])
            (tailTy, tailIdxs) = go [] (ProjectProduct 1 : (depTyIdxs ++ projIdxs)) bs
            idxs = (iota accSize <&> \i -> ProjectProduct i : projIdxs) ++
                   ((ProjectProduct 0 : (depTyIdxs ++ projIdxs)) : tailIdxs)
            depTy = DepPairTy $ DepPairType b tailTy

type UAnnAtomBinder = UAnnBinder (AtomNameC CoreIR)

inferClassDef
  :: SourceName -> [SourceName] -> Nest UAnnAtomBinder i i'
  -> [UType i'] -> [UMethodType i']
  -> InfererM i o (ClassDef o)
inferClassDef className methodNames paramBs superclassTys methods = solveLocal do
  ab <- withClassDefBinders paramBs \_ -> do
    superclassTys' <- mapM checkUType superclassTys
    withSuperclassBinders superclassTys' do
      ListE <$> forM methods \(UMethodType (Right explicits) ty) -> do
        ty' <- checkUType ty
        return $ MethodType explicits ty'
  Abs bs (Abs scs (ListE mtys)) <- return ab
  return $ ClassDef className methodNames bs scs mtys

withClassDefBinders
  :: (EmitsInf o, HasNamesE e, SinkableE e)
  => Nest UAnnAtomBinder i i'
  -> (forall o'. (EmitsInf o', Ext o o') => [CAtomName o'] -> InfererM i' o' (e o'))
  -> InfererM i o (Abs (Nest RolePiBinder) e o)
withClassDefBinders bs cont = case bs of
  Empty -> Abs Empty <$> cont []
  Nest b rest -> do
    Abs b' (Abs rest' body) <- withRoleUBinder b PlainArrow \name -> do
      withClassDefBinders rest \names -> do
        name' <- sinkM name
        cont (name':names)
    return $ Abs (Nest b' rest') body

withSuperclassBinders
  :: (SinkableE e, RenameE e, HoistableE e, EmitsInf o)
  => [CType o]
  -> (forall o'. (EmitsInf o', DExt o o') => InfererM i o' (e o'))
  -> InfererM i o (Abs SuperclassBinders e o)
withSuperclassBinders tys cont = do
  Abs bs e <- withSuperclassBindersRec tys cont
  return $ Abs (SuperclassBinders bs tys) e

withSuperclassBindersRec
  :: (SinkableE e, RenameE e, HoistableE e, EmitsInf o)
  => [CType o]
  -> (forall o'. (EmitsInf o', DExt o o') => InfererM i o' (e o'))
  -> InfererM i o (Abs (Nest (AtomNameBinder CoreIR)) e o)
withSuperclassBindersRec [] cont = do
  Distinct <- getDistinct
  result <- cont
  return $ Abs Empty result
withSuperclassBindersRec (ty:rest) cont = do
<<<<<<< HEAD
  let binding = PiBinding (ClassArrow Full) ty
  Abs (b:>_) (Abs bs e) <- buildAbsInf noHint binding \_ -> do
=======
  Abs (b:>_) (Abs bs e) <- buildAbsInf noHint ClassArrow ty \_ -> do
>>>>>>> 2a8f4447
    ListE rest' <- sinkM $ ListE rest
    withSuperclassBindersRec rest' cont
  return $ Abs (Nest b bs) e

withNestedUBinders
  :: (EmitsInf o, HasNamesE e, SubstE AtomSubstVal e, SinkableE e)
  => Nest UAnnAtomBinder i i'
  -> (forall o'. (EmitsInf o', Ext o o') => [CAtomName o'] -> InfererM i' o' (e o'))
  -> InfererM i o (Abs (Nest (Binder CoreIR)) e o)
withNestedUBinders bs cont = case bs of
  Empty -> Abs Empty <$> cont []
  Nest b rest -> do
    Abs b' (Abs rest' body) <- withUBinder b \name -> do
      withNestedUBinders rest \names -> do
        name' <- sinkM name
        cont (name':names)
    return $ Abs (Nest b' rest') body

withRoleUBinder
  :: (EmitsInf o, HasNamesE e, SinkableE e)
  => UAnnAtomBinder i i' -> Arrow
  -> (forall o'. (EmitsInf o', Ext o o') => CAtomName o' -> InfererM i' o' (e o'))
  -> InfererM i o (Abs RolePiBinder e o)
withRoleUBinder (UAnnBinder b ann) arr cont = do
  ty <- checkUType ann
  role <- inferRole ty arr
  Abs (b' :> _) ans <- buildAbsInf (getNameHint b) arr ty \name ->
    extendSubst (b @> name) $ cont name
  return $ Abs (RolePiBinder b' ty arr role) ans

withUBinder :: (EmitsInf o, HasNamesE e, SubstE AtomSubstVal e, SinkableE e)
            => UAnnAtomBinder i i'
            -> (forall o'. (EmitsInf o', Ext o o') => CAtomName o' -> InfererM i' o' (e o'))
            -> InfererM i o (Abs (Binder CoreIR) e o)
withUBinder (UAnnBinder b ann) cont = do
  ann' <- checkUType ann
  Abs (n :> _) ans <- buildAbsInf (getNameHint b) PlainArrow ann' \name ->
    extendSubst (b @> name) $ cont name
  return $ Abs (n :> ann') ans

checkUBinders :: EmitsInf o
              => EmptyAbs (Nest UAnnAtomBinder) i
              -> InfererM i o (EmptyAbs (Nest (Binder CoreIR)) o)
checkUBinders (EmptyAbs bs) = withNestedUBinders bs \_ -> return UnitE
checkUBinders _ = error "impossible"

inferULam :: EmitsBoth o => EffectRow CoreIR o -> ULamExpr i -> InfererM i o (CAtom o)
inferULam effs (ULamExpr arrow (UPatAnn p ann) body) = do
  argTy <- checkAnn ann
  buildLamInf (getNameHint p) arrow argTy (\_ -> sinkM effs) \v ->
    bindLamPat p v $ inferSigma noHint body

checkULam :: EmitsBoth o => ULamExpr i -> PiType o -> InfererM i o (CAtom o)
checkULam (ULamExpr _ (UPatAnn p ann) body) piTy@(PiType (_:>argTy) arr _ _) = do
  case ann of
    Nothing    -> return ()
    Just annTy -> constrainEq argTy =<< checkUType annTy
  -- XXX: we're ignoring the ULam arrow here. Should we be checking that it's
  -- consistent with the arrow supplied by the pi type?
  buildLamInf (getNameHint p) arr argTy
    (\v -> do
        piTy' <- sinkM piTy
        fst <$> instantiatePi piTy' (Var v) )
     \v -> bindLamPat p v do
        piTy' <- sinkM piTy
        (_, resultTy) <- instantiatePi piTy' (Var v)
        checkSigma noHint body resultTy

checkInstanceArgs
  :: (EmitsInf o, SinkableE e, RenameE e, HoistableE e)
  => Nest UPatAnnArrow i i'
  -> (forall o'. (EmitsInf o', DExt o o') => InfererM i' o' (e o'))
  -> InfererM i o (Abs (Nest RolePiBinder) e o)
checkInstanceArgs Empty cont = do
  Distinct <- getDistinct
  Abs Empty <$> cont
checkInstanceArgs (Nest (UPatAnnArrow (UPatAnn p ann) arrow) rest) cont = do
  case arrow of
    ImplicitArrow -> return ()
    ClassArrow _  -> return ()
    PlainArrow    -> return ()
    _ -> throw TypeErr $ "Not a valid arrow for an instance: " ++ pprint arrow
  ab <- checkAnnWithMissingDicts ann \ds getArgTy -> do
    introDicts (eSetToList ds) $ do
      argTy <- getArgTy
      ab <- buildPiAbsInf (getNameHint p) arrow argTy \v -> do
        WithSrcB pos (UPatBinder b) <- return p  -- TODO: enforce this syntactically
        addSrcContext pos $ extendSubst (b@>v) $
          checkInstanceArgs rest do
            cont
      Abs (b:>ty) e <- return ab
      -- it's important to do role inference after we finish everything else
      -- because we don't know what the parameter's type is until then.
      role <- inferRole argTy arrow
      return $ Abs (RolePiBinder b ty arrow role) e
  Abs bs (Abs b (Abs bs' e)) <- return ab
  return $ Abs (bs >>> Nest b Empty >>> bs') e

-- Nothing about the implementation was instance-specific. This seems
-- right. If not, at least we only need to change this definition.
checkHandlerArgs
  :: (EmitsInf o, SinkableE e, RenameE e, HoistableE e)
  => Nest UPatAnnArrow i i'
  -> (forall o'. (EmitsInf o', DExt o o') => InfererM i' o' (e o'))
  -> InfererM i o (Abs (Nest RolePiBinder) e o)
checkHandlerArgs bs cont = do
  Abs bs' result <- checkInstanceArgs bs cont
  return $ Abs bs' result

checkHandlerBodyTyArg
  :: (EmitsInf o, SinkableE e, RenameE e, HoistableE e)
  => UBinder (AtomNameC CoreIR) i i'
  -> (forall o'. (EmitsInf o', Ext o o') => CAtomName o' -> InfererM i' o' (e o'))
  -> InfererM i o (Abs CBinder e o)
checkHandlerBodyTyArg b cont = do
  argTy <- freshType TyKind
  buildPiAbsInf (getNameHint b) ImplicitArrow argTy \v -> do
    extendSubst (b@>v) $
      cont v

checkInstanceParams
  :: forall i o e any.
     (EmitsInf o, SinkableE e, HoistableE e, RenameE e)
  => Nest RolePiBinder o any
  -> [UType i]
  -> (forall o'. (EmitsInf o', Ext o o') => [CType o'] -> InfererM i o' (e o'))
  -> InfererM i o (Abs (Nest RolePiBinder) e o)
checkInstanceParams bsTop params cont = go bsTop params []
  where
    go :: forall o' any'. (EmitsInf o', Ext o o')
       => Nest RolePiBinder o' any'
       -> [UType i] -> [CType o']
       -> InfererM i o' (Abs (Nest RolePiBinder) e o')
    go Empty []    ptys = Abs Empty <$> cont (reverse ptys)
    go (Nest (RolePiBinder b k _ _) bs) (p:t) ptys = do
      checkParamWithMissingDicts k p \ds getParamType -> do
        mergeAbs <$> introDicts (eSetToList ds) do
          pty <- getParamType
          bsAbs <- sinkM $ Abs b (EmptyAbs bs)
          Abs bs' UnitE <- applyAbs bsAbs (SubstVal pty)
          ListE ptys' <- sinkM $ ListE ptys
          go bs' t (pty:ptys')
    go _ (p@(WithSrcE pos _):_) _ = addSrcContext pos $
      throw TypeErr $ " unexpected extra parameter: " ++ pprint p
    go _ _ _ =
      throw TypeErr $ " missing interface parameters. Expected "
        ++ show (nestLength bsTop) ++ " got " ++ show (length params)

mergeAbs :: Abs (Nest b) (Abs (Nest b) e) n -> Abs (Nest b) e n
mergeAbs (Abs bs (Abs bs' e)) = Abs (bs >>> bs') e

checkInstanceBody :: EmitsInf o
                  => ClassName o
                  -> [CType o]
                  -> [UMethodDef i]
                  -> InfererM i o (InstanceBody o)
checkInstanceBody className params methods = do
  def@(ClassDef _ methodNames _ _ _ ) <- getClassDef className
  Abs superclassBs methodTys <- checkedApplyClassParams def params
  SuperclassBinders bs superclassTys <- return superclassBs
  superclassDicts <- mapM (flip trySynthTerm Full) superclassTys
  ListE methodTys' <- applySubst (bs @@> map SubstVal superclassDicts) methodTys
  methodsChecked <- mapM (checkMethodDef className methodTys') methods
  let (idxs, methods') = unzip $ sortOn fst $ methodsChecked
  forM_ (repeated idxs) \i ->
    throw TypeErr $ "Duplicate method: " ++ pprint (methodNames!!i)
  forM_ ([0..(length methodTys' - 1)] `listDiff` idxs) \i ->
    throw TypeErr $ "Missing method: " ++ pprint (methodNames!!i)
  return $ InstanceBody superclassDicts methods'

introDicts
  :: forall i o e.
     (EmitsInf o, SinkableE e, HoistableE e, RenameE e)
  => [CType o]
  -> (forall l. (EmitsInf l, DExt o l) => InfererM i l (e l))
  -> InfererM i o (Abs (Nest RolePiBinder) e o)
introDicts []    m = do Distinct <- getDistinct; Abs Empty <$> m
introDicts (h:t) m = do
  ab <- buildPiAbsInf (getNameHint @String "_autoq") (ClassArrow Full) h \_ -> do
    ListE t' <- sinkM $ ListE t
    introDicts t' m
  Abs (b:>ty) (Abs bs e) <- return ab
  return $ Abs (Nest (RolePiBinder b ty ClassArrow DictParam) bs) e

introDictTys :: forall i o. EmitsInf o
             => [CType o]
             -> (forall l. (EmitsInf l, DExt o l) => InfererM i l (PiType l))
             -> InfererM i o (PiType o)
introDictTys []    m = do Distinct <- getDistinct; m
introDictTys (h:t) m = buildPiInf (getNameHint @String "_autoq") (ClassArrow Full) h \_ -> do
  ListE t' <- sinkM $ ListE t
  (Pure,) . Pi <$> (introDictTys t' m)

checkMethodDef :: EmitsInf o
               => ClassName o -> [MethodType o] -> UMethodDef i -> InfererM i o (Int, CBlock o)
checkMethodDef className methodTys (UMethodDef ~(InternalName sourceName v) rhs) = do
  MethodBinding className' i _ <- renameM v >>= lookupEnv
  when (className /= className') do
    ClassBinding (ClassDef classSourceName _ _ _ _) <- lookupEnv className
    throw TypeErr $ pprint sourceName ++ " is not a method of "
                 ++ pprint classSourceName
  let MethodType _ methodTy = methodTys !! i
  rhs' <- buildBlockInf do
    methodTy' <- sinkM methodTy
    checkSigma noHint rhs methodTy'
  return (i, rhs')

checkUEffRow :: EmitsInf o => UEffectRow i -> InfererM i o (EffectRow CoreIR o)
checkUEffRow (UEffectRow effs t) = do
   effs' <- liftM eSetFromList $ mapM checkUEff $ toList effs
   t' <- case t of
     Nothing -> return NoTail
     Just (~(SIInternalName _ v)) -> do
       v' <- renameM v
       constrainVarTy v' EffKind
       return $ EffectRowTail v'
   return $ EffectRow effs' t'

checkUEff :: EmitsInf o => UEffect i -> InfererM i o (Effect CoreIR o)
checkUEff eff = case eff of
  URWSEffect rws (~(SIInternalName _ region)) -> do
    region' <- renameM region
    constrainVarTy region' (TC HeapType)
    return $ RWSEffect rws (Var region')
  UExceptionEffect -> return ExceptionEffect
  UIOEffect        -> return IOEffect
  UUserEffect ~(SIInternalName _ name) -> UserEffect <$> renameM name
  UInitEffect -> return InitEffect

constrainVarTy :: EmitsInf o => CAtomName o -> CType o -> InfererM i o ()
constrainVarTy v tyReq = do
  varTy <- getType $ Var v
  constrainEq tyReq varTy

type CaseAltIndex = Int

checkCaseAlt :: EmitsBoth o
             => RhoType o -> CType o -> UAlt i -> InfererM i o (IndexedAlt o)
checkCaseAlt reqTy scrutineeTy (UAlt pat body) = do
  alt <- checkCasePat pat scrutineeTy do
    reqTy' <- sinkM reqTy
    checkRho noHint body reqTy'
  idx <- getCaseAltIndex pat
  return $ IndexedAlt idx alt

getCaseAltIndex :: UPat i i' -> InfererM i o CaseAltIndex
getCaseAltIndex (WithSrcB _ pat) = case pat of
  UPatCon ~(InternalName _ conName) _ -> do
    (_, con) <- renameM conName >>= getDataCon
    return con
  _ -> throw TypeErr $ "Case patterns must start with a data constructor or variant pattern"

checkCasePat :: EmitsBoth o
             => UPat i i'
             -> CType o
             -> (forall o'. (EmitsBoth o', Ext o o') => InfererM i' o' (CAtom o'))
             -> InfererM i o (Alt CoreIR o)
checkCasePat (WithSrcB pos pat) scrutineeTy cont = addSrcContext pos $ case pat of
  UPatCon ~(InternalName _ conName) ps -> do
    (dataDefName, con) <- renameM conName >>= getDataCon
    DataDef sourceName paramBs cons <- lookupDataDef dataDefName
    DataConDef _ _ repTy idxs <- return $ cons !! con
    when (length idxs /= nestLength ps) $ throw TypeErr $
      "Unexpected number of pattern binders. Expected " ++ show (length idxs)
                                             ++ " got " ++ show (nestLength ps)
    (params, repTy') <- inferParams (Abs paramBs repTy)
    constrainEq scrutineeTy $ TypeCon sourceName dataDefName params
    buildAltInf repTy' \arg -> do
      args <- forM idxs \projs -> do
        ans <- normalizeNaryProj (init projs) (Var arg)
        emit $ Atom ans
      bindLamPats ps args $ cont
  _ -> throw TypeErr $ "Case patterns must start with a data constructor or variant pattern"

inferParams :: (EmitsBoth o, HasNamesE e, SinkableE e, SubstE AtomSubstVal e)
            => Abs (Nest RolePiBinder) e o -> InfererM i o (DataDefParams o, e o)
inferParams (Abs paramBs body) = case paramBs of
  Empty -> return (DataDefParams [], body)
  Nest (RolePiBinder b ty PlainArrow _) bs -> do
    x <- freshInferenceName ty
    rest <- applyRename (b@>x) $ Abs bs body
    (DataDefParams params, body') <- inferParams rest
    return (DataDefParams ((PlainArrow, (Var x)) : params), body')
  Nest (RolePiBinder b ty (ClassArrow access) _) bs -> do
    ctx <- srcPosCtx <$> getErrCtx
    let d = DictHole (AlwaysEqual ctx) ty access
    rest <- applySubst (b@>SubstVal d) $ Abs bs body
    (DataDefParams params, body') <- inferParams rest
    return (DataDefParams ((ClassArrow access, d):params), body')
  Nest (RolePiBinder _ _ _ _) _ -> do
    error "TODO Handle implicit or linear parameters for data constructors"

bindLamPats :: EmitsBoth o
            => Nest UPat i i' -> [CAtomName o] -> InfererM i' o a -> InfererM i o a
bindLamPats Empty [] cont = cont
bindLamPats (Nest p ps) (x:xs) cont = bindLamPat p x $ bindLamPats ps xs cont
bindLamPats _ _ _ = error "mismatched number of args"

bindLamPat :: EmitsBoth o => UPat i i' -> CAtomName o -> InfererM i' o a -> InfererM i o a
bindLamPat (WithSrcB pos pat) v cont = addSrcContext pos $ case pat of
  UPatBinder b -> extendSubst (b @> v) cont
  UPatUnit UnitB -> do
    constrainVarTy v UnitTy
    cont
  UPatPair (PairB p1 p2) -> do
    let x = Var v
    ty <- getType x
    _  <- fromPairType ty
    x' <- zonk x  -- ensure it has a pair type before unpacking
    x1 <- getFst x' >>= zonk >>= emit . Atom
    bindLamPat p1 x1 do
      x2  <- getSnd x' >>= zonk >>= emit . Atom
      bindLamPat p2 x2 do
        cont
  UPatDepPair (PairB p1 p2) -> do
    let x = Var v
    ty <- getType x
    _  <- fromDepPairType ty
    x' <- zonk x  -- ensure it has a dependent pair type before unpacking
    x1 <- getFst x' >>= zonk >>= emit . Atom
    bindLamPat p1 x1 do
      x2  <- getSnd x' >>= zonk >>= emit . Atom
      bindLamPat p2 x2 do
        cont
  UPatCon ~(InternalName _ conName) ps -> do
    (dataDefName, _) <- getDataCon =<< renameM conName
    DataDef sourceName paramBs cons <- lookupDataDef dataDefName
    case cons of
      [DataConDef _ _ _ idxss] -> do
        when (length idxss /= nestLength ps) $ throw TypeErr $
          "Unexpected number of pattern binders. Expected " ++ show (length idxss)
                                                 ++ " got " ++ show (nestLength ps)
        (params, UnitE) <- inferParams (Abs paramBs UnitE)
        constrainVarTy v $ TypeCon sourceName dataDefName params
        x <- cheapNormalize =<< zonk (Var v)
        xs <- forM idxss \idxs -> normalizeNaryProj idxs x >>= emit . Atom
        bindLamPats ps xs cont
      _ -> throw TypeErr $ "sum type constructor in can't-fail pattern"
  UPatRecord rowPat -> do
    bindPats cont ([], Empty, v) rowPat
    where
      bindPats :: EmitsBoth o
               => InfererM i' o a -> ([Label], Nest UPat i l, CAtomName o) -> UFieldRowPat l i' -> InfererM i o a
      bindPats c rv = \case
        UEmptyRowPat -> case rv of
          (_ , Empty, _) -> c
          (ls, ps   , r) -> do
            labelTypeVars <- mapM (const $ freshType TyKind) $ foldMap (`labeledSingleton` ()) ls
            constrainVarTy r $ StaticRecordTy labelTypeVars
            itemsNestOrdered <- unpackInLabelOrder (Var r) ls
            bindLamPats ps itemsNestOrdered c
        URemFieldsPat b ->
          resolveDelay rv \rv' -> do
            tailVar <- freshInferenceName LabeledRowKind
            constrainVarTy rv' $ RecordTyWithElems [DynFields tailVar]
            bindLamPat (WithSrcB Nothing $ UPatBinder b) rv' c
        UStaticFieldPat l p rest -> do
          -- Note that the type constraint will be added when the delay is resolved
          let (ls, ps, rvn) = rv
          bindPats c (ls ++ [l], joinNest ps (Nest p Empty), rvn) rest
        UDynFieldsPat fv p rest -> do
          resolveDelay rv \rv' -> do
            fv' <- emit . Atom =<< checkRho noHint
              (WithSrcE Nothing $ UVar fv) LabeledRowKind
            tailVar <- freshInferenceName LabeledRowKind
            constrainVarTy rv' $ RecordTyWithElems [DynFields fv', DynFields tailVar]
            ans <- emitExpr (RecordOp $ RecordSplit (Var fv') (Var rv'))
            [subr, rv''] <- emitUnpacked ans
            bindLamPat p subr $ bindPats c (mempty, Empty, rv'') rest
        UDynFieldPat lv p rest ->
          resolveDelay rv \rv' -> do
            lv' <- emit. Atom  =<< checkRho noHint
              (WithSrcE Nothing $ UVar lv) (NewtypeTyCon LabelType)
            fieldTy <- freshType TyKind
            tailVar <- freshInferenceName LabeledRowKind
            constrainVarTy rv' $ RecordTyWithElems [DynField lv' fieldTy, DynFields tailVar]
            ans <- emitExpr (RecordOp $ RecordSplitDynamic (Var lv') (Var rv'))
            [val, rv''] <- emitUnpacked ans
            bindLamPat p val $ bindPats c (mempty, Empty, rv'') rest

      -- Unpacks the record and returns the components in order, as if they
      -- were looked up by consecutive labels. Note that the number of labels
      -- should match the total number of record fields, and the record should
      -- have no dynamic extensions!
      unpackInLabelOrder :: EmitsBoth o => CAtom o -> [Label] -> InfererM i o [CAtomName o]
      unpackInLabelOrder r ls = do
        itemsNatural <- emitUnpacked . unwrapNewtype =<< zonk r
        let labelOrder = toList $ foldMap (\(i, l) -> labeledSingleton l i) $ enumerate ls
        let itemsMap = M.fromList $ zip labelOrder itemsNatural
        return $ (itemsMap M.!) <$> [0..M.size itemsMap - 1]

      resolveDelay
        :: EmitsBoth o => ([Label], Nest UPat i l, CAtomName o)
        -> (CAtomName o -> InfererM l o a) -> InfererM i o a
      resolveDelay (ls, ps, r) f = case ps of
        Empty -> f r
        _     -> do
          labelTypeVars <- mapM (const $ freshType TyKind) $ foldMap (`labeledSingleton` ()) ls
          tailVar <- freshInferenceName LabeledRowKind
          constrainVarTy r $ RecordTyWithElems [StaticFields labelTypeVars, DynFields tailVar]
          [itemsRecord, restRecord] <- getUnpacked =<<
            (emitExpr $ RecordOp (RecordSplit
              (LabeledRow $ fieldRowElemsFromList [StaticFields labelTypeVars])
              (Var r)))
          itemsNestOrdered <- unpackInLabelOrder itemsRecord ls
          restRecordName <- emit (Atom restRecord)
          bindLamPats ps itemsNestOrdered $ f restRecordName
  UPatTable ps -> do
    elemTy <- freshType TyKind
    let n = fromIntegral (nestLength ps) :: Word32
    let iTy = FinConst n
    idxTy <- asIxType iTy
    ty <- getType $ Var v
    tabTy <- idxTy ==> elemTy
    constrainEq ty tabTy
    xs <- forM [0 .. n - 1] \i -> do
      emit $ TabApp (Var v) ((NewtypeCon (FinCon (NatVal n)) (NatVal $ fromIntegral i)) :|[])
    bindLamPats ps xs cont

checkAnn :: EmitsInf o => Maybe (UType i) -> InfererM i o (CType o)
checkAnn ann = case ann of
  Just ty -> checkUType ty
  Nothing -> freshType TyKind

checkAnnWithMissingDicts
  :: EmitsInf o
  => Maybe (UType i)
  -> (IfaceTypeSet o -> (forall o'. (EmitsInf o', DExt o o') => InfererM i o' (CType o')) -> InfererM i o a)
  -> InfererM i o a
checkAnnWithMissingDicts ann cont = case ann of
  Just ty -> checkUTypeWithMissingDicts ty cont
  Nothing ->
    cont mempty (freshType TyKind)  -- Unannotated binders are never auto-quantified

checkUTypeWithMissingDicts
  :: EmitsInf o
  => UType i
  -> (IfaceTypeSet o -> (forall o'. (EmitsInf o', DExt o o') => InfererM i o' (CType o')) -> InfererM i o a)
  -> InfererM i o a
checkUTypeWithMissingDicts = checkParamWithMissingDicts TyKind

checkParamWithMissingDicts
  :: EmitsInf o
  => Kind CoreIR o
  -> UType i
  -> (IfaceTypeSet o -> (forall o'. (EmitsInf o', DExt o o') => InfererM i o' (CType o')) -> InfererM i o a)
  -> InfererM i o a
checkParamWithMissingDicts kind uty@(WithSrcE _ _) cont = do
  unsolvedSubset <- do
    -- We have to be careful not to emit inference vars out of the initial solve.
    -- The resulting type will never be used in downstream inference, so we can easily
    -- end up with fake ambiguous variables if they leak out.
    Abs frag unsolvedSubset' <- liftInfererMSubst $ runLocalInfererM do
      (Abs decls result, unsolvedSubset) <- gatherUnsolvedInterfaces $
        buildDeclsInf $ withoutEffects $ checkRho noHint uty (sink kind)
      -- Note that even if the normalization succeeds here, we can't short-circuit
      -- rechecking the UType, because unsolvedSubset is only an approximation to
      -- the set of all constraints. We have to reverify it again!
      -- We could probably add a flag to RequiredIfaces that would indicate whether
      -- pruning has happened.
      -- Note that we ignore the hoist success/failure bit because we're just
      -- collecting required dictionaries on a best-effort basis here. Failure
      -- to hoist only becomes an error later.
      (_, _, unsolved) <- cheapReduceWithDecls @CoreIR @CAtom decls result
      return $ unsolvedSubset <> eSetFromList unsolved
    return $ case hoistRequiredIfaces frag (GatherRequired unsolvedSubset') of
      GatherRequired unsolvedSubset -> unsolvedSubset
      FailIfRequired                -> error "Unreachable"
  cont unsolvedSubset $ checkUParam (sink kind) uty

checkUType :: EmitsInf o => UType i -> InfererM i o (CType o)
checkUType = checkUParam TyKind

checkUParam :: EmitsInf o => Kind CoreIR o -> UType i -> InfererM i o (CType o)
checkUParam k uty@(WithSrcE pos _) = do
  Abs decls result <- buildDeclsInf $ withoutEffects $ checkRho noHint uty (sink k)
  (ans, hoistStatus, ds) <- cheapReduceWithDecls decls result
  case hoistStatus of
    DictTypeHoistFailure -> addSrcContext pos $ throw NotImplementedErr $
      "A type expression has interface constraints that depend on values local to the expression"
    DictTypeHoistSuccess -> case ans of
      Just ty -> addSrcContext pos (forM_ ds reportUnsolvedInterface) $> ty
      Nothing -> case ds of
        [] -> addSrcContext pos $ throw TypeErr $
                "Can't reduce type expression: " ++ pprint uty
        ds' -> throw TypeErr $
          "Can't reduce type expression: " ++ pprint uty ++ "\n" ++
          "This might be due to a failure to find a viable interface implementation " ++
          "for: " ++ intercalate ", " (pprint <$> ds')

inferTabCon :: forall i o. EmitsBoth o
  => NameHint -> [UExpr i] -> RequiredTy RhoType o -> InfererM i o (CAtom o)
inferTabCon hint xs reqTy = do
  let n = fromIntegral (length xs) :: Word32
  let finTy = FinConst n
  ctx <- srcPosCtx <$> getErrCtx
  let dataDictHole dTy = Just $ WhenIRE $ DictHole (AlwaysEqual ctx) dTy Full
  case reqTy of
    Infer -> do
      elemTy <- case xs of
        []    -> freshType TyKind
        (x:_) -> getType =<< inferRho noHint x
      ixTy <- asIxType finTy
      tabTy <- ixTy ==> elemTy
      xs' <- forM xs \x -> checkRho noHint x elemTy
      dTy <- DictTy <$> dataDictType elemTy
      liftM Var $ emitHinted hint $ TabCon (dataDictHole dTy) tabTy xs'
    Check tabTy -> do
      TabPiType b elemTy <- fromTabPiType True tabTy
      constrainEq (binderType b) finTy
      xs' <- forM (enumerate xs) \(i, x) -> do
        let i' = NewtypeCon (FinCon (NatVal n)) (NatVal $ fromIntegral i) :: CAtom o
        elemTy' <- applySubst (b@>SubstVal i') elemTy
        checkRho noHint x elemTy'
      dTy <- case hoist b elemTy of
        HoistSuccess elemTy' -> DictTy <$> dataDictType elemTy'
        HoistFailure _ -> do
          Pi <$> buildPi noHint ImplicitArrow finTy \i -> do
            elemTy' <- applyRename (b@>i) elemTy
            (Pure,) <$> DictTy <$> dataDictType elemTy'
      liftM Var $ emitHinted hint $ TabCon (dataDictHole dTy) tabTy xs'

-- Bool flag is just to tweak the reported error message
fromTabPiType :: EmitsBoth o => Bool -> CType o -> InfererM i o (TabPiType CoreIR o)
fromTabPiType _ (TabPi piTy) = return piTy
fromTabPiType expectPi ty = do
  a <- freshType TyKind
  b <- freshType TyKind
  a' <- asIxType a
  piTy <- nonDepTabPiType a' b
  if expectPi then  constrainEq (TabPi piTy) ty
              else  constrainEq ty (TabPi piTy)
  return piTy

-- Bool flag is just to tweak the reported error message
fromPiType :: EmitsBoth o => Bool -> Arrow -> CType o -> InfererM i o (PiType o)
fromPiType _ _ (Pi piTy) = return piTy -- TODO: check arrow
fromPiType expectPi arr ty = do
  a <- freshType TyKind
  b <- freshType TyKind
  piTy <- nonDepPiType arr a Pure b
  if expectPi then  constrainEq (Pi piTy) ty
              else  constrainEq ty (Pi piTy)
  return piTy

fromPairType :: EmitsBoth o => CType o -> InfererM i o (CType o, CType o)
fromPairType (PairTy t1 t2) = return (t1, t2)
fromPairType ty = do
  a <- freshType TyKind
  b <- freshType TyKind
  constrainEq (PairTy a b) ty
  return (a, b)

fromDepPairType :: EmitsBoth o => CType o -> InfererM i o (DepPairType CoreIR o)
fromDepPairType (DepPairTy t) = return t
fromDepPairType ty = throw TypeErr $ "Expected a dependent pair, but got: " ++ pprint ty

addEffects :: EmitsBoth o => EffectRow CoreIR o -> InfererM i o ()
addEffects eff = do
  allowed <- checkAllowedUnconditionally eff
  unless allowed $ do
    effsAllowed <- getAllowedEffects
    eff' <- openEffectRow eff
    constrainEq (Eff effsAllowed) (Eff eff')

checkAllowedUnconditionally :: EffectRow CoreIR o -> InfererM i o Bool
checkAllowedUnconditionally Pure = return True
checkAllowedUnconditionally eff = do
  eff' <- zonk eff
  effAllowed <- getAllowedEffects >>= zonk
  return $ case checkExtends effAllowed eff' of
    Failure _  -> False
    Success () -> True

openEffectRow :: EmitsBoth o => EffectRow CoreIR o -> InfererM i o (EffectRow CoreIR o)
openEffectRow (EffectRow effs NoTail) = extendEffRow effs <$> freshEff
openEffectRow effRow = return effRow

asIxType :: CType o -> InfererM i o (IxType CoreIR o)
asIxType ty = do
  dictTy <- DictTy <$> ixDictType ty
  ctx <- srcPosCtx <$> getErrCtx
  return $ IxType ty $ IxDictAtom $ DictHole (AlwaysEqual ctx) dictTy Full
{-# SCC asIxType #-}

-- === Solver ===

newtype SolverSubst n = SolverSubst (M.Map (CAtomName n) (CType n))

instance Pretty (SolverSubst n) where
  pretty (SolverSubst m) = pretty $ M.toList m

class (CtxReader1 m, EnvReader m) => Solver (m::MonadKind1) where
  zonk :: (SubstE AtomSubstVal e, SinkableE e) => e n -> m n (e n)
  extendSolverSubst :: CAtomName n -> CType n -> m n ()
  emitSolver :: EmitsInf n => SolverBinding n -> m n (CAtomName n)
  solveLocal :: (SinkableE e, HoistableE e)
             => (forall l. (EmitsInf l, Ext n l, Distinct l) => m l (e l))
             -> m n (e n)

type SolverOutMap = InfOutMap

data SolverOutFrag (n::S) (l::S) =
  SolverOutFrag (SolverEmissions n l) (Constraints l)
newtype Constraints n = Constraints (SnocList (CAtomName n, CType n))
        deriving (Monoid, Semigroup)
type SolverEmissions = RNest (BinderP (AtomNameC CoreIR) SolverBinding)

instance GenericE Constraints where
  type RepE Constraints = ListE (CAtomName `PairE` CType)
  fromE (Constraints xs) = ListE [PairE x y | (x,y) <- toList xs]
  {-# INLINE fromE #-}
  toE (ListE xs) = Constraints $ toSnocList $ [(x,y) | PairE x y <- xs]
  {-# INLINE toE #-}

instance SinkableE  Constraints
instance RenameE    Constraints
instance HoistableE Constraints
instance Pretty (Constraints n) where
  pretty (Constraints xs) = pretty $ unsnoc xs

instance GenericB SolverOutFrag where
  type RepB SolverOutFrag = PairB SolverEmissions (LiftB Constraints)
  fromB (SolverOutFrag em subst) = PairB em (LiftB subst)
  toB   (PairB em (LiftB subst)) = SolverOutFrag em subst

instance ProvesExt   SolverOutFrag
instance RenameB     SolverOutFrag
instance BindsNames  SolverOutFrag
instance SinkableB   SolverOutFrag

instance OutFrag SolverOutFrag where
  emptyOutFrag = SolverOutFrag REmpty mempty
  catOutFrags (SolverOutFrag em ss) (SolverOutFrag em' ss') =
    withExtEvidence em' $
      SolverOutFrag (em >>> em') (sink ss <> ss')

instance ExtOutMap InfOutMap SolverOutFrag where
  extendOutMap infOutMap outFrag =
    extendOutMap infOutMap $ liftSolverOutFrag outFrag

newtype SolverM (n::S) (a:: *) =
  SolverM { runSolverM' :: InplaceT SolverOutMap SolverOutFrag SearcherM n a }
  deriving (Functor, Applicative, Monad, MonadFail, Alternative, Searcher,
            ScopeReader, Fallible, CtxReader)

liftSolverM :: EnvReader m => SolverM n a -> m n (Except a)
liftSolverM cont = do
  env <- unsafeGetEnv
  Distinct <- getDistinct
  return do
    maybeResult <- runSearcherM $ runInplaceT (initInfOutMap env) $
                   runSolverM' $ cont
    case maybeResult of
      Nothing -> throw TypeErr "No solution"
      Just (_, result) -> return result
{-# INLINE liftSolverM #-}

instance EnvReader SolverM where
  unsafeGetEnv = SolverM do
    InfOutMap env _ _ _ _ <- getOutMapInplaceT
    return env
  {-# INLINE unsafeGetEnv #-}

newtype SolverEmission (n::S) (l::S) = SolverEmission (BinderP (AtomNameC CoreIR) SolverBinding n l)
instance ExtOutMap SolverOutMap SolverEmission where
  extendOutMap env (SolverEmission e) = env `extendOutMap` toEnvFrag e
instance ExtOutFrag SolverOutFrag SolverEmission where
  extendOutFrag (SolverOutFrag es substs) (SolverEmission e) =
    withSubscopeDistinct e $ SolverOutFrag (RNest es e) (sink substs)

instance Solver SolverM where
  extendSolverSubst v ty = SolverM $
    void $ extendTrivialInplaceT $
      SolverOutFrag REmpty (singleConstraint v ty)
  {-# INLINE extendSolverSubst #-}

  zonk e = SolverM do
    Distinct <- getDistinct
    solverOutMap <- getOutMapInplaceT
    return $ zonkWithOutMap solverOutMap $ sink e
  {-# INLINE zonk #-}

  emitSolver binding =
    SolverM $ freshExtendSubInplaceT (getNameHint @String "?") \b ->
      (SolverEmission (b:>binding), binderName b)
  {-# INLINE emitSolver #-}

  solveLocal cont = SolverM do
    results <- locallyMutableInplaceT do
      Distinct <- getDistinct
      EmitsInf <- fabricateEmitsInfEvidenceM
      runSolverM' cont
    Abs (SolverOutFrag unsolvedInfNames _) result <- return results
    case unsolvedInfNames of
      REmpty -> return result
      _      -> case hoist unsolvedInfNames result of
        HoistSuccess result' -> return result'
        HoistFailure vs -> throw TypeErr $ "Ambiguous type variables: " ++ pprint vs
  {-# INLINE solveLocal #-}

instance Unifier SolverM

freshInferenceName :: (EmitsInf n, Solver m) => Kind CoreIR n -> m n (CAtomName n)
freshInferenceName k = do
  ctx <- srcPosCtx <$> getErrCtx
  emitSolver $ InfVarBound k ctx
{-# INLINE freshInferenceName #-}

freshSkolemName :: (EmitsInf n, Solver m) => Kind CoreIR n -> m n (CAtomName n)
freshSkolemName k = emitSolver $ SkolemBound k
{-# INLINE freshSkolemName #-}

type Solver2 (m::MonadKind2) = forall i. Solver (m i)

emptySolverSubst :: SolverSubst n
emptySolverSubst = SolverSubst mempty

singleConstraint :: CAtomName n -> CType n -> Constraints n
singleConstraint v ty = Constraints $ toSnocList [(v, ty)]

-- TODO: put this pattern and friends in the Name library? Don't really want to
-- have to think about `eqNameColorRep` just to implement a partial map.
lookupSolverSubst :: forall c n. Color c => SolverSubst n -> Name c n -> AtomSubstVal c n
lookupSolverSubst (SolverSubst m) name =
  case eqColorRep of
    Nothing -> Rename name
    Just (ColorsEqual :: ColorsEqual c (AtomNameC CoreIR))-> case M.lookup name m of
      Nothing -> Rename name
      Just ty -> SubstVal ty

applySolverSubstE :: (SubstE AtomSubstVal e, Distinct n)
                  => Env n -> SolverSubst n -> e n -> e n
applySolverSubstE env solverSubst@(SolverSubst m) e =
  if M.null m then e else fmapNames env (lookupSolverSubst solverSubst) e

zonkWithOutMap :: (SubstE AtomSubstVal e, Distinct n)
               => InfOutMap n -> e n -> e n
zonkWithOutMap (InfOutMap bindings solverSubst _ _ _) e =
  applySolverSubstE bindings solverSubst e

liftSolverOutFrag :: Distinct l => SolverOutFrag n l -> InfOutFrag n l
liftSolverOutFrag (SolverOutFrag emissions subst) =
  InfOutFrag (liftSolverEmissions emissions) mempty subst

liftSolverEmissions :: Distinct l => SolverEmissions n l -> InfEmissions n l
liftSolverEmissions emissions =
  fmapRNest (\(b:>emission) -> (b:>RightE emission)) emissions

fmapRNest :: (forall ii ii'. b ii ii' -> b' ii ii')
          -> RNest b  i i'
          -> RNest b' i i'
fmapRNest _ REmpty = REmpty
fmapRNest f (RNest rest b) = RNest (fmapRNest f rest) (f b)

instance GenericE SolverSubst where
  -- XXX: this is a bit sketchy because it's not actually bijective...
  type RepE SolverSubst = ListE (PairE CAtomName CType)
  fromE (SolverSubst m) = ListE $ map (uncurry PairE) $ M.toList m
  {-# INLINE fromE #-}
  toE (ListE pairs) = SolverSubst $ M.fromList $ map fromPairE pairs
  {-# INLINE toE #-}

instance SinkableE SolverSubst where
instance RenameE SolverSubst where
instance HoistableE SolverSubst

constrainEq :: EmitsInf o => CType o -> CType o -> InfererM i o ()
constrainEq t1 t2 = do
  t1' <- zonk t1
  t2' <- zonk t2
  msg <- liftEnvReaderM $ do
    ab <- renameForPrinting $ PairE t1' t2'
    return $ canonicalizeForPrinting ab \(Abs infVars (PairE t1Pretty t2Pretty)) ->
              "Expected: " ++ pprint t1Pretty
         ++ "\n  Actual: " ++ pprint t2Pretty
         ++ (case infVars of
               Empty -> ""
               _ -> "\n(Solving for: " ++ pprint (nestToList pprint infVars) ++ ")")
  void $ addContext msg $ liftSolverMInf $ unify t1' t2'

class (Alternative1 m, Searcher1 m, Fallible1 m, Solver m) => Unifier m

class (AlphaEqE e, SinkableE e, SubstE AtomSubstVal e) => Unifiable (e::E) where
  unifyZonked :: EmitsInf n => e n -> e n -> SolverM n ()

tryConstrainEq :: EmitsInf o => CType o -> CType o -> InfererM i o ()
tryConstrainEq t1 t2 = do
  constrainEq t1 t2 `catchErr` \errs -> case errs of
    Errs [Err TypeErr _ _] -> return ()
    _ -> throwErrs errs

unify :: (EmitsInf n, Unifiable e) => e n -> e n -> SolverM n ()
unify e1 e2 = do
  e1' <- zonk e1
  e2' <- zonk e2
  (unifyZonked e1' e2' <!> throw TypeErr "")
{-# INLINE unify #-}
{-# SCC unify #-}

instance Unifiable (Atom CoreIR) where
  unifyZonked e1 e2 = confuseGHC >>= \_ -> case sameConstructor e1 e2 of
    False -> case (e1, e2) of
      (t, Var v) -> extendSolution v t
      (Var v, t) -> extendSolution v t
      _ -> empty
    True -> case (e1, e2) of
      (Var v', Var v) -> if v == v' then return () else extendSolution v e1 <|> extendSolution v' e2
      (Pi piTy, Pi piTy') -> unifyPiType piTy piTy'
      (TabPi piTy, TabPi piTy') -> unifyTabPiType piTy piTy'
      (TC con, TC con') -> do
        guard $ sameConstructor con con'
        -- TODO: Optimize this!
        guard $ void con == void con'
        zipWithM_ unify (toList con) (toList con')
      (Eff eff, Eff eff') -> unify eff eff'
      (DictTy d, DictTy d') -> unify d d'
      (NewtypeTyCon con, NewtypeTyCon con') -> unify con con'
      _ -> unifyEq e1 e2

instance Unifiable DictType where
  unifyZonked (DictType _ c params) (DictType _ c' params') =
    guard (c == c') >> zipWithM_ unify params params'
  {-# INLINE unifyZonked #-}

instance Unifiable NewtypeTyCon where
  unifyZonked e1 e2 = case (e1, e2) of
    (Nat, Nat) -> return ()
    (Fin n, Fin n') -> unify n n'
    (EffectRowKind, EffectRowKind) -> return ()
    (LabeledRowKindTC, LabeledRowKindTC) -> return ()
    (LabelType, LabelType) -> return ()
    (LabelCon s, LabelCon s') -> guard (s == s')
    (UserADTType _ c params, UserADTType _ c' params') -> guard (c == c') >> unify params params'
    (RecordTyCon  els, RecordTyCon els') -> bindM2 unifyZonked (cheapNormalize els) (cheapNormalize els')
    (LabeledRowCon els, LabeledRowCon els') -> bindM2 unifyZonked (cheapNormalize els) (cheapNormalize els')
    _ -> empty

instance Unifiable (IxType CoreIR) where
  -- We ignore the dictionaries because we assume coherence
  unifyZonked (IxType t _) (IxType t' _) = unifyZonked t t'

instance Unifiable DataDefParams where
  -- We ignore the dictionaries because we assume coherence
  unifyZonked (DataDefParams xs) (DataDefParams xs')
    = zipWithM_ unify (plainArrows xs) (plainArrows xs')

instance Unifiable (EffectRow CoreIR) where
  unifyZonked x1 x2 =
        unifyDirect x1 x2
    <|> unifyDirect x2 x1
    <|> unifyZip x1 x2

   where
     unifyDirect :: EmitsInf n => EffectRow CoreIR n -> EffectRow CoreIR n -> SolverM n ()
     unifyDirect r@(EffectRow effs' mv') (EffectRow effs (EffectRowTail v)) | null (eSetToList effs) =
       case mv' of
         EffectRowTail v' | v == v' -> guard $ null $ eSetToList effs'
         _ -> extendSolution v (Eff r)
     unifyDirect _ _ = empty
     {-# INLINE unifyDirect #-}

     unifyZip :: EmitsInf n => EffectRow CoreIR n -> EffectRow CoreIR n -> SolverM n ()
     unifyZip r1 r2 = case (r1, r2) of
       (EffectRow effs1 t1, EffectRow effs2 t2) | not (eSetNull effs1 || eSetNull effs2) -> do
         let extras1 = effs1 `eSetDifference` effs2
         let extras2 = effs2 `eSetDifference` effs1
         newRow <- freshEff
         unify (EffectRow mempty t1) (extendEffRow extras2 newRow)
         unify (extendEffRow extras1 newRow) (EffectRow mempty t2)
       _ -> unifyEq r1 r2

-- TODO: This unification procedure is incomplete! There are types that we might
-- want to treat as equivalent, but for now they would be rejected conservatively!
-- One example would is the unification of {a: ty} and {@infVar: ty}.
instance Unifiable FieldRowElems where
  unifyZonked e1 e2 = go (fromFieldRowElems e1) (fromFieldRowElems e2)
    where
      go = curry \case
        ([]           , []           ) -> return ()
        ([DynFields f], [DynFields g]) | f == g -> return ()
        ([DynFields f], r            ) -> extendSolution f $ LabeledRow $ fieldRowElemsFromList r
        (l            , [DynFields f]) -> extendSolution f $ LabeledRow $ fieldRowElemsFromList l
        (l@(h:t)      , r@(h':t')    ) -> (unifyElem h h' >> go t t') <|> unifyAsExtLabledItems l r
        (l            , r            ) -> unifyAsExtLabledItems l r

      unifyElem :: forall n. EmitsInf n => FieldRowElem n -> FieldRowElem n -> SolverM n ()
      unifyElem f1 f2 = case (f1, f2) of
        (DynField v ty     , DynField v' ty'    ) -> unify (Var v :: CAtom n) (Var v') >> unify ty ty'
        (DynFields r       , DynFields r'       ) -> unify (Var r :: CAtom n) (Var r')
        (StaticFields items, StaticFields items') -> do
          guard $ reflectLabels items == reflectLabels items'
          zipWithM_ unify (toList items) (toList items')
        _ -> unifyEq f1 f2

      unifyAsExtLabledItems l r = bindM2 unify (asExtLabeledItems l) (asExtLabeledItems r)

      asExtLabeledItems x = ExtLabeledItemsE <$> fieldRowElemsAsExtRow (fieldRowElemsFromList x)

instance Unifiable (ExtLabeledItemsE CType CAtomName) where
  unifyZonked x1 x2 =
        unifyDirect x1 x2
    <|> unifyDirect x2 x1
    <|> unifyZip x1 x2

   where
     unifyDirect :: EmitsInf n
                 => ExtLabeledItemsE CType CAtomName n
                 -> ExtLabeledItemsE CType CAtomName n -> SolverM n ()
     unifyDirect (ExtLabeledItemsE (Ext NoLabeledItems (Just v))) (ExtLabeledItemsE r@(Ext items mv)) =
       case mv of
         Just v' | v == v' -> guard $ null items
         _ -> extendSolution v $ LabeledRow $ extRowAsFieldRowElems r
     unifyDirect _ _ = empty
     {-# INLINE unifyDirect #-}

     unifyZip :: EmitsInf n
              => ExtLabeledItemsE CType CAtomName n
              -> ExtLabeledItemsE CType CAtomName n -> SolverM n ()
     unifyZip (ExtLabeledItemsE r1) (ExtLabeledItemsE r2) = case (r1, r2) of
       (Ext NoLabeledItems Nothing, Ext NoLabeledItems Nothing) -> return ()
       (_, Ext NoLabeledItems _) -> empty
       (Ext NoLabeledItems _, _) -> empty
       (Ext (LabeledItems items1) t1, Ext (LabeledItems items2) t2) -> do
         let unifyPrefixes tys1 tys2 = mapM (uncurry unify) $ NE.zip tys1 tys2
         sequence_ $ M.intersectionWith unifyPrefixes items1 items2
         let diffDrop xs ys = NE.nonEmpty $ NE.drop (length ys) xs
         let extras1 = M.differenceWith diffDrop items1 items2
         let extras2 = M.differenceWith diffDrop items2 items1
         if t1 /= t2 then do
           newTail <- freshInferenceName LabeledRowKind
           unify (ExtLabeledItemsE (Ext NoLabeledItems t1))
                 (ExtLabeledItemsE (Ext (LabeledItems extras2) (Just newTail)))
           unify (ExtLabeledItemsE (Ext NoLabeledItems t2))
                 (ExtLabeledItemsE (Ext (LabeledItems extras1) (Just newTail)))
         else if M.null extras1 && M.null extras2 then
           -- Redundant equation t1 == t1
           return ()
         else
           -- There is no substituion that equates two records with
           -- different fields but the same tail.
           -- Catching this fixes the infinite loop described in
           -- Issue #818.
           empty

unifyEq :: AlphaEqE e => e n -> e n -> SolverM n ()
unifyEq e1 e2 = guard =<< alphaEq e1 e2
{-# INLINE unifyEq #-}

unifyPiType :: EmitsInf n => PiType n -> PiType n -> SolverM n ()
unifyPiType (PiType (b1:>ann1) arr1 eff1 ty1)
            (PiType (b2:>ann2) arr2 eff2 ty2) = do
  unless (arr1 == arr2) empty
  unify ann1 ann2
  v <- freshSkolemName ann1
  PairE eff1' ty1' <- applyRename (b1@>v) (PairE eff1 ty1)
  PairE eff2' ty2' <- applyRename (b2@>v) (PairE eff2 ty2)
  unify ty1'  ty2'
  unify eff1' eff2'

unifyTabPiType :: EmitsInf n => TabPiType CoreIR n -> TabPiType CoreIR n -> SolverM n ()
unifyTabPiType (TabPiType b1 ty1) (TabPiType b2 ty2) = do
  let ann1 = binderType b1
  let ann2 = binderType b2
  unify ann1 ann2
  v <- freshSkolemName ann1
  ty1' <- applyRename (b1@>v) ty1
  ty2' <- applyRename (b2@>v) ty2
  unify ty1'  ty2'

extendSolution :: CAtomName n -> CType n -> SolverM n ()
extendSolution v t =
  isInferenceName v >>= \case
    True -> do
      when (v `isFreeIn` t) $ throw TypeErr $ "Occurs check failure: " ++ pprint (v, t)
      -- When we unify under a pi binder we replace its occurrences with a
      -- skolem variable. We don't want to unify with terms containing these
      -- variables because that would mean inferring dependence, which is a can
      -- of worms.
      forM_ (freeAtomVarsList t) \fv ->
        whenM (isSkolemName fv) $ throw TypeErr $ "Can't unify with skolem vars"
      extendSolverSubst v t
    False -> empty

isInferenceName :: EnvReader m => CAtomName n -> m n Bool
isInferenceName v = lookupEnv v >>= \case
  AtomNameBinding (SolverBound (InfVarBound _ _)) -> return True
  _ -> return False
{-# INLINE isInferenceName #-}

isSkolemName :: EnvReader m => CAtomName n -> m n Bool
isSkolemName v = lookupEnv v >>= \case
  AtomNameBinding (SolverBound (SkolemBound _)) -> return True
  _ -> return False
{-# INLINE isSkolemName #-}

freshType :: (EmitsInf n, Solver m) => Kind CoreIR n -> m n (CType n)
freshType k = Var <$> freshInferenceName k
{-# INLINE freshType #-}

freshEff :: (EmitsInf n, Solver m) => m n (EffectRow CoreIR n)
freshEff = EffectRow mempty . EffectRowTail <$> freshInferenceName EffKind
{-# INLINE freshEff #-}

renameForPrinting :: (EnvReader m, HoistableE e, SinkableE e, RenameE e)
                   => e n -> m n (Abs (Nest (AtomNameBinder CoreIR)) e n)
renameForPrinting e = do
  infVars <- filterM isInferenceVar $ freeAtomVarsList e
  let ab = abstractFreeVarsNoAnn infVars e
  let hints = take (length infVars) $ map getNameHint $
                map (:[]) ['a'..'z'] ++ map show [(0::Int)..]
  Distinct <- getDistinct
  scope <- toScope <$> unsafeGetEnv  -- TODO: figure out how to do it safely
  return $ withManyFresh hints scope \bs' ->
    runScopeReaderM (scope `extendOutMap` toScopeFrag bs') do
      Abs bsAbs eAbs <- sinkM ab
      e' <- applyRename (bsAbs@@>nestToNames bs') eAbs
      return $ Abs bs' e'

-- === dictionary synthesis ===

synthTopBlock :: (EnvReader m, Fallible1 m) => CBlock n -> m n (CBlock n)
synthTopBlock block = do
  (liftExcept =<<) $ liftDictSynthTraverserM $ traverseGenericE block
{-# SCC synthTopBlock #-}

-- Given a simplified dict (an Atom of type `DictTy _` in the
-- post-simplification IR), and a requested, more general, dict type, generalize
-- the dict to match the more general type. This is only possible because we
-- require that instances are polymorphic in data-role parameters. It would be
-- valid to implement `generalizeDict` by re-synthesizing the whole dictionary,
-- but we know that the derivation tree has to be the same, so we take the
-- shortcut of just generalizing the data parameters.
generalizeDict :: (EnvReader m) => CType n -> Dict n -> m n (Dict n)
generalizeDict ty dict = do
  result <- liftSolverM $ solveLocal $ generalizeDictAndUnify (sink ty) (sink dict)
  case result of
    Failure e -> error $ "Failed to generalize " ++ pprint dict
      ++ " to " ++ pprint ty ++ " because " ++ pprint e
    Success ans -> return ans

generalizeDictAndUnify :: EmitsInf n => CType n -> Dict n -> SolverM n (Dict n)
generalizeDictAndUnify ty dict = do
  dict' <- generalizeDictRec dict
  dictTy <- getType dict'
  unify ty dictTy
  zonk dict'

generalizeDictRec :: EmitsInf n => Dict n -> SolverM n (Dict n)
generalizeDictRec dict = do
  -- TODO: we should be able to avoid the normalization here . We only need it
  -- because we sometimes end up with superclass projections. But they shouldn't
  -- really be allowed to occur in the post-simplification IR.
  DictCon dict' <- cheapNormalize dict
  DictCon <$> case dict' of
    InstanceDict instanceName args -> do
      InstanceDef _ bs _ _ <- lookupInstanceDef instanceName
      args' <- generalizeInstanceArgs bs args
      return $ InstanceDict instanceName args'
    IxFin _ -> IxFin <$> Var <$> freshInferenceName NatTy
    InstantiatedGiven _ _ -> notSimplifiedDict
    SuperclassProj _ _    -> notSimplifiedDict
    DataData ty           -> DataData <$> Var <$> freshInferenceName ty
    where notSimplifiedDict = error $ "Not a simplified dict: " ++ pprint dict

generalizeInstanceArgs :: EmitsInf n => Nest RolePiBinder n l -> [CAtom n] -> SolverM n [CAtom n]
generalizeInstanceArgs Empty [] = return []
generalizeInstanceArgs (Nest (RolePiBinder b ty _ role) bs) (arg:args) = do
  arg' <- case role of
    -- XXX: for `TypeParam` we can just emit a fresh inference name rather than
    -- traversing the whole type like we do in `Generalize.hs`. The reason is
    -- that it's valid to implement `generalizeDict` by synthesizing an entirely
    -- fresh dictionary, and if we were to do that, we would infer this type
    -- parameter exactly as we do here, using inference.
    TypeParam -> Var <$> freshInferenceName TyKind
    DictParam -> generalizeDictAndUnify ty arg
    DataParam -> Var <$> freshInferenceName ty
  Abs bs' UnitE <- applySubst (b@>SubstVal arg') (Abs bs UnitE)
  args' <- generalizeInstanceArgs bs' args
  return $ arg':args'
generalizeInstanceArgs _ _ = error "zip error"

synthInstanceDefAndAddSynthCandidate
  :: (Mut n, TopBuilder m, EnvReader m,  Fallible1 m) => InstanceDef n -> m n (InstanceName n)
synthInstanceDefAndAddSynthCandidate def@(InstanceDef className bs params (InstanceBody superclasses _)) = do
  let emptyDef = InstanceDef className bs params $ InstanceBody superclasses []
  instanceName <- emitInstanceDef emptyDef
  addInstanceSynthCandidate className instanceName
  synthInstanceDef instanceName def
  return instanceName

type InstanceDefAbsBodyT =
      ((ListE CType) `PairE` (ListE CAtom) `PairE` (ListE CBlock) `PairE` (ListE CBlock))

pattern InstanceDefAbsBody :: [CType n] -> [CAtom n] -> [CBlock n] -> [CBlock n]
                           -> InstanceDefAbsBodyT n
pattern InstanceDefAbsBody params superclasses doneMethods todoMethods =
  ListE params `PairE` (ListE superclasses) `PairE` (ListE doneMethods) `PairE` (ListE todoMethods)

type InstanceDefAbsT = Abs (Nest RolePiBinder) InstanceDefAbsBodyT

pattern InstanceDefAbs :: Nest RolePiBinder h n -> [CType n] -> [CAtom n] -> [CBlock n] -> [CBlock n]
                       -> InstanceDefAbsT h
pattern InstanceDefAbs bs params superclasses doneMethods todoMethods =
  Abs bs (InstanceDefAbsBody params superclasses doneMethods todoMethods)

synthInstanceDef
<<<<<<< HEAD
  :: (Mut n, TopBuilder m, EnvReader m,  Fallible1 m) => InstanceName n -> InstanceDef n -> m n ()
synthInstanceDef instanceName (InstanceDef className bs params (InstanceBody superclasses methods)) = do
  let ab = InstanceDefAbs bs params superclasses [] methods
  recur ab className instanceName
  where
    recur :: (Mut n, TopBuilder m, EnvReader m, Fallible1 m)
          => InstanceDefAbsT n -> ClassName n -> InstanceName n -> m n ()
    recur (InstanceDefAbs _ _ _ _ []) _ _ = return ()
    recur ab cname iname = do
      (def, ab') <- liftExceptEnvReaderM $ refreshAbs ab
        \bs' (InstanceDefAbsBody ps scs doneMethods (m:ms)) -> do
          m' <- synthTopBlock m
          let doneMethods' = doneMethods ++ [m']
          let ab' = InstanceDefAbs bs' ps scs doneMethods' ms
          let def = InstanceDef cname bs' ps $ InstanceBody scs doneMethods'
          return (def, ab')
      updateInstanceDef iname def
      recur ab' cname iname
=======
  :: (EnvReader m, Fallible1 m) => InstanceDef n -> m n (InstanceDef n)
synthInstanceDef (InstanceDef className bs params body) = do
  liftExceptEnvReaderM $ refreshAbs (Abs bs (ListE params `PairE` body))
    \bs' (ListE params' `PairE` InstanceBody superclasses methods) -> do
       EnvReaderT $ ReaderT \(Distinct, env) -> do
         let env' = extendSynthCandidatess bs' env
         flip runReaderT (Distinct, env') $ runEnvReaderT' do
           methods' <- mapM synthTopBlock methods
           return $ InstanceDef className bs' params' $ InstanceBody superclasses methods'
>>>>>>> 2a8f4447

-- main entrypoint to dictionary synthesizer
trySynthTerm :: (Fallible1 m, EnvReader m) => CType n -> RequiredMethodAccess -> m n (SynthAtom n)
trySynthTerm ty reqMethodAccess = do
  hasInferenceVars ty >>= \case
    True -> throw TypeErr "Can't synthesize a dictionary for a type with inference vars"
    False -> do
      synthTy <- liftExcept $ typeAsSynthType ty
      solutions <- liftSyntherM $ synthTerm synthTy reqMethodAccess
      case solutions of
        [] -> throw TypeErr $ "Couldn't synthesize a class dictionary for: " ++ pprint ty
        [d] -> cheapNormalize d -- normalize to reduce code size
        _ -> throw TypeErr $ "Multiple candidate class dictionaries for: " ++ pprint ty
{-# SCC trySynthTerm #-}

-- The type of a `SynthAtom` atom must be `DictTy _` or `Pi _`. If it's `Pi _`,
-- then the atom itself is either a variable or a trivial lambda whose body
-- is also a `SynthAtom`.
type SynthAtom = CAtom

data SynthType n =
   SynthDictType (DictType n)
 | SynthPiType Arrow (Abs CBinder SynthType n)
   deriving (Show, Generic)

data Givens n = Givens { fromGivens :: HM.HashMap (EKey SynthType n) (SynthAtom n) }

class (Alternative1 m, Searcher1 m, EnvReader m, EnvExtender m)
    => Synther m where
  getGivens :: m n (Givens n)
  withGivens :: Givens n -> m n a -> m n a

newtype SyntherM (n::S) (a:: *) = SyntherM
  { runSyntherM' :: OutReaderT Givens (EnvReaderT []) n a }
  deriving ( Functor, Applicative, Monad, EnvReader, EnvExtender
           , ScopeReader, MonadFail
           , Alternative, Searcher, OutReader Givens)

instance Synther SyntherM where
  getGivens = askOutReader
  {-# INLINE getGivens #-}
  withGivens givens cont = localOutReader givens cont
  {-# INLINE withGivens #-}

liftSyntherM :: EnvReader m => SyntherM n a -> m n [a]
liftSyntherM cont =
  liftEnvReaderT do
    initGivens <- givensFromEnv
    runOutReaderT initGivens $ runSyntherM' cont
{-# INLINE liftSyntherM #-}

givensFromEnv :: EnvReader m => m n (Givens n)
givensFromEnv = do
  givens <- getLambdaDicts
  let givens' = map Var givens
  getSuperclassClosure (Givens HM.empty) givens'
{-# SCC givensFromEnv #-}

extendGivens :: Synther m => [SynthAtom n] -> m n a -> m n a
extendGivens newGivens cont = do
  prevGivens <- getGivens
  finalGivens <- getSuperclassClosure prevGivens newGivens
  withGivens finalGivens cont
{-# INLINE extendGivens #-}

getSynthType :: EnvReader m => SynthAtom n -> m n (SynthType n)
getSynthType x = do
  ty <- getType x
  return $ case typeAsSynthType ty of
    Failure errs -> error $ pprint errs
    Success ty'  -> ty'
{-# INLINE getSynthType #-}

typeAsSynthType :: CType n -> Except (SynthType n)
typeAsSynthType (DictTy dictTy) = return $ SynthDictType dictTy
<<<<<<< HEAD
typeAsSynthType (Pi (PiType b@(PiBinder _ _ arrow) Pure resultTy))
  | arrow == ImplicitArrow || isClassArrow arrow = do
=======
typeAsSynthType (Pi (PiType b arrow Pure resultTy))
  | arrow == ImplicitArrow || arrow == ClassArrow = do
>>>>>>> 2a8f4447
     resultTy' <- typeAsSynthType resultTy
     return $ SynthPiType arrow $ Abs b resultTy'
typeAsSynthType ty = Failure $ Errs [Err TypeErr mempty $ "Can't synthesize terms of type: " ++ pprint ty]
{-# SCC typeAsSynthType #-}

getSuperclassClosure :: EnvReader m => Givens n -> [SynthAtom n] -> m n (Givens n)
getSuperclassClosure givens newGivens = do
  Distinct <- getDistinct
  env <- unsafeGetEnv
  return $ getSuperclassClosurePure env givens newGivens
{-# INLINE getSuperclassClosure #-}

getSuperclassClosurePure
  :: Distinct n => Env n -> Givens n -> [SynthAtom n] -> Givens n
getSuperclassClosurePure env givens newGivens =
  snd $ runState (runEnvReaderT env (mapM_ visitGiven newGivens)) givens
  where
    visitGiven :: SynthAtom n -> EnvReaderT (State (Givens n)) n ()
    visitGiven x = alreadyVisited x >>= \case
      True -> return ()
      False -> do
        markAsVisited x
        parents <- getDirectSuperclasses x
        mapM_ visitGiven parents

    alreadyVisited :: SynthAtom n -> EnvReaderT (State (Givens n)) n Bool
    alreadyVisited x = do
      Givens m <- get
      ty <- getSynthType x
      return $ EKey ty `HM.member` m

    markAsVisited :: SynthAtom n -> EnvReaderT (State (Givens n)) n ()
    markAsVisited x = do
      ty <- getSynthType x
      modify \(Givens m) -> Givens $ HM.insert (EKey ty) x m

    getDirectSuperclasses :: SynthAtom n -> EnvReaderT (State (Givens n)) n [SynthAtom n]
    getDirectSuperclasses synthExpr = do
      synthTy <- getSynthType synthExpr
      -- TODO: Does this really create a full translation only to inspect the top?
      superclasses <- case synthTy of
        SynthPiType _ _ -> return []
        SynthDictType (DictType _ className _) -> do
          ClassDef _ _ _ (SuperclassBinders _ superclasses) _ <- lookupClassDef className
          return $ void superclasses
      return $ enumerate superclasses <&> \(i, _) -> DictCon $ SuperclassProj synthExpr i

<<<<<<< HEAD
synthTerm :: SynthType n -> RequiredMethodAccess -> SyntherM n (SynthAtom n)
synthTerm ty reqMethodAccess = confuseGHC >>= \_ -> case ty of
  SynthPiType (Abs (PiBinder b argTy arr) resultTy) ->
=======
synthTerm :: SynthType n -> SyntherM n (SynthAtom n)
synthTerm ty = confuseGHC >>= \_ -> case ty of
  SynthPiType arr (Abs (b:>argTy) resultTy) ->
>>>>>>> 2a8f4447
    withFreshBinder (getNameHint b) argTy \b' -> do
      let v = binderName b'
      resultTy' <- applyRename (b@>v) resultTy
      newGivens <- case arr of
        ClassArrow _ -> return [Var v]
        _ -> return []
      synthExpr <- extendGivens newGivens $ synthTerm resultTy' reqMethodAccess
      let lamExpr = UnaryLamExpr b' (AtomicBlock synthExpr)
      return $ lamExprToAtom lamExpr arr Nothing
  SynthDictType dictTy -> case dictTy of
    DictType "Ix" _ [NewtypeTyCon (Fin n)] -> return $ DictCon $ IxFin n
    DictType "Data" _ [t] -> do
      void (synthDictForData dictTy <!> synthDictFromGiven dictTy)
      return $ DictCon $ DataData t
    _ -> do
      dict <- synthDictFromInstance dictTy <!> synthDictFromGiven dictTy
      case dict of
        DictCon (InstanceDict instanceName _) -> do
          isReqMethodAccessAllowed <- reqMethodAccess `isMethodAccessAllowedBy` instanceName
          if isReqMethodAccessAllowed
            then return dict
            else empty
        _ -> return dict
{-# SCC synthTerm #-}

isMethodAccessAllowedBy :: EnvReader m =>  RequiredMethodAccess -> InstanceName n -> m n Bool
isMethodAccessAllowedBy access instanceName = do
  InstanceDef className _ _ (InstanceBody _ methods) <- lookupInstanceDef instanceName
  let instanceMethodIdxs = S.fromList $ take (length methods) [0..]
  ClassDef _ _ _ _ methodTys <- lookupClassDef className
  let classMethodIdxs = S.fromList $ take (length methodTys) [0..]
  case access of
    Full         -> return $ classMethodIdxs `S.isSubsetOf` instanceMethodIdxs
    Partial idxs -> return $ idxs'           `S.isSubsetOf` instanceMethodIdxs
                      where idxs' = S.fromList idxs

synthDictFromGiven :: DictType n -> SyntherM n (SynthAtom n)
synthDictFromGiven dictTy = do
  givens <- ((HM.elems . fromGivens) <$> getGivens)
  asum $ givens <&> \given -> do
    synthTy <- getSynthType given
    args <- instantiateSynthArgs dictTy synthTy
    case nonEmpty args of
      Nothing -> return given
      Just args' -> return $ DictCon $ InstantiatedGiven given args'

synthDictFromInstance :: DictType n -> SyntherM n (SynthAtom n)
synthDictFromInstance dictTy@(DictType _ targetClass _) = do
  instances <- getInstanceDicts targetClass
  asum $ instances <&> \candidate -> do
    synthTy <- getInstanceType candidate
    args <- instantiateSynthArgs dictTy synthTy
    return $ DictCon $ InstanceDict candidate args

synthDictForData :: forall n. DictType n -> SyntherM n (SynthAtom n)
synthDictForData dictTy@(DictType "Data" dName [ty]) = case ty of
  -- TODO Deduplicate vs CheckType.checkDataLike
  -- The "Var" case is different
  Var _ -> synthDictFromGiven dictTy
  TabPi (TabPiType b eltTy) -> recurBinder (Abs b eltTy) >> success
  DepPairTy (DepPairType b@(_:>l) r) -> do
    recur l >> recurBinder (Abs b r) >> success
  NewtypeTyCon LabelType -> notData
  NewtypeTyCon nt -> do
    (_, ty') <- unwrapNewtypeType nt
    recur ty' >> success
  TC con -> case con of
    BaseType _       -> success
    ProdType as      -> mapM_ recur as >> success
    SumType  cs      -> mapM_ recur cs >> success
    RefType _ _      -> success
    HeapType         -> success
    _ -> notData
  _   -> notData
  where
    recur ty' = synthDictForData $ DictType "Data" dName [ty']
    recurBinder :: (RenameB b, BindsEnv b) => Abs b CType n -> SyntherM n (SynthAtom n)
    recurBinder bAbs = refreshAbs bAbs \b' ty'' -> do
      ans <- synthDictForData $ DictType "Data" (sink dName) [ty'']
      return $ ignoreHoistFailure $ hoist b' ans
    notData = empty
    success = return $ DictCon $ DataData ty
synthDictForData dictTy = error $ "Malformed Data dictTy " ++ pprint dictTy

-- TODO: This seems... excessively expensive?
getInstanceType :: InstanceName n -> SyntherM n (SynthType n)
getInstanceType instanceName = do
  InstanceDef className bs params _ <- lookupInstanceDef instanceName
  ClassDef classSourceName _ _ _ _ <- lookupClassDef className
  liftEnvReaderM $ refreshAbs (Abs bs (ListE params)) \bs' (ListE params') -> do
    className' <- sinkM className
    return $ go bs' classSourceName className' params'
  where
    go :: Nest RolePiBinder n l -> SourceName -> ClassName l -> [CAtom l] -> SynthType n
    go bs classSourceName className params = case bs of
      Empty -> SynthDictType $ DictType classSourceName className params
      Nest (RolePiBinder b ty arr _) rest ->
        let restTy = go rest classSourceName className params
        in SynthPiType arr $ Abs (b:>ty) restTy
{-# SCC getInstanceType #-}

instantiateSynthArgs :: DictType n -> SynthType n -> SyntherM n [CAtom n]
instantiateSynthArgs target synthTy = do
  ListE args <- {-# SCC argSolving #-} (liftExceptAlt =<<) $ liftSolverM $ solveLocal do
    target' <- sinkM target
    synthTy' <- sinkM synthTy
    args <- {-# SCC argInstantiation #-} instantiateSynthArgsRec [] target' emptyInFrag synthTy'
    zonk $ ListE args
  forM args \case
    DictHole _ argTy access -> liftExceptAlt (typeAsSynthType argTy) >>= (flip synthTerm access)
    arg -> return arg

instantiateSynthArgsRec
  :: EmitsInf n
  => [Atom CoreIR n] -> DictType n -> SubstFrag AtomSubstVal n l n
  -> SynthType l -> SolverM n [CAtom n]
instantiateSynthArgsRec prevArgsRec dictTy subst synthTy = case synthTy of
  SynthPiType arrow (Abs (b:>argTy) resultTy) -> do
    argTy' <- applySubst subst argTy
    param <- case arrow of
      ImplicitArrow -> Var <$> freshInferenceName argTy'
      ClassArrow access -> do
        return $ DictHole (AlwaysEqual Nothing) argTy' access
      _ -> empty  -- error $ "Not a valid arrow type for synthesis: " ++ pprint arrow
    instantiateSynthArgsRec (param:prevArgsRec) dictTy (subst <.> b @> SubstVal param) resultTy
  SynthDictType dictTy' -> do
    unify dictTy =<< applySubst subst dictTy'
    return $ reverse prevArgsRec

instance GenericE Givens where
  type RepE Givens = HashMapE (EKey SynthType) SynthAtom
  fromE (Givens m) = HashMapE m
  {-# INLINE fromE #-}
  toE (HashMapE m) = Givens m
  {-# INLINE toE #-}

instance SinkableE Givens where

-- === Dictionary synthesis traversal ===

liftDictSynthTraverserM
  :: EnvReader m
  => DictSynthTraverserM n n a
  -> m n (Except a)
liftDictSynthTraverserM m = do
  (ans, errs) <- liftGenericTraverserM (coerce $ Errs []) m
  return $ case coerce errs of
    Errs [] -> Success ans
    _       -> Failure $ coerce errs

type DictSynthTraverserM = GenericTraverserM CoreIR UnitB DictSynthTraverserS

newtype DictSynthTraverserS (n::S) = DictSynthTraverserS Errs
instance GenericE DictSynthTraverserS where
  type RepE DictSynthTraverserS = LiftE Errs
  fromE = LiftE . coerce
  toE = coerce . fromLiftE
instance SinkableE DictSynthTraverserS
instance HoistableState DictSynthTraverserS where
  hoistState _ _ (DictSynthTraverserS errs) = DictSynthTraverserS errs

instance GenericTraverser CoreIR UnitB DictSynthTraverserS where
<<<<<<< HEAD
  traverseAtom a@(DictHole (AlwaysEqual ctx) ty access) = do
    ty' <- cheapNormalize =<< traverseAtom ty
    ans <- liftEnvReaderT $ addSrcContext ctx $ trySynthTerm ty' access
    case ans of
      Failure errs -> put (DictSynthTraverserS errs) >> substM a
      Success d    -> return d
  traverseAtom atom = traverseAtomDefault atom
=======
  traverseAtom atom = case atom of
    DictHole (AlwaysEqual ctx) ty -> do
      ty' <- cheapNormalize =<< traverseAtom ty
      ans <- liftEnvReaderT $ addSrcContext ctx $ trySynthTerm ty'
      case ans of
        Failure errs -> put (DictSynthTraverserS errs) >> substM atom
        Success d    -> return d
    Lam (UnaryLamExpr (b:>ty) body) arr (Abs bEff effs) -> do
      ty' <- tge ty
      withFreshBinder (getNameHint b) ty' \b' -> do
        effs' <- extendRenamer (bEff@>binderName b') $ substM effs
        extendSynthCandidatesDict arr (binderName b') do
          extendRenamer (b@>binderName b') do
            body' <- tge body
            return $ Lam (UnaryLamExpr b' body') arr (Abs b' effs')
    Pi (PiType (b:>ty) arr eff resultTy) -> do
      ty' <- tge ty
      withFreshBinder (getNameHint b) ty' \b' -> do
        extendSynthCandidatesDict arr (binderName b') do
          extendRenamer (b@>binderName b') $
            Pi <$> (PiType b' arr <$> substM eff <*> tge resultTy)
    _ -> traverseAtomDefault atom
    where tge :: (GenericallyTraversableE r e, GenericTraverser r f s)
              => e i -> GenericTraverserM r f s i o (e o)
          tge = traverseGenericE

extendSynthCandidatesDict :: Arrow -> CAtomName n -> DictSynthTraverserM i n a -> DictSynthTraverserM i n a
extendSynthCandidatesDict c v cont =
  GenericTraverserM $ SubstReaderT $ ReaderT \env -> StateT1 \s -> DoubleBuilderT do
    extendDoubleInplaceTLocal (extendSynthCandidates c v) $ runDoubleBuilderT' $
      runStateT1 (runSubstReaderT env $ runGenericTraverserM' cont) s
{-# INLINE extendSynthCandidatesDict #-}
>>>>>>> 2a8f4447

-- === Inference-specific builder patterns ===

-- The higher-order functions in Builder, like `buildLam` can't be easily used
-- in inference because they don't allow for the emission of inference
-- variables, which must be handled each time we leave a scope. In an earlier
-- version we tried to put this logic in the implementation of InfererM's
-- instance of Builder, but it forced us to overfit the Builder API to satisfy
-- the needs of inference, like adding `SubstE AtomSubstVal e` constraints in
-- various places.

buildBlockInf
  :: EmitsInf n
  => (forall l. (EmitsBoth l, DExt n l) => InfererM i l (CAtom l))
  -> InfererM i n (CBlock n)
buildBlockInf cont = buildDeclsInf (cont >>= withType) >>= computeAbsEffects >>= absToBlock
{-# INLINE buildBlockInf #-}

buildBlockInfWithRecon
  :: (EmitsInf n, RenameE e, HoistableE e, SinkableE e)
  => (forall l. (EmitsBoth l, DExt n l) => InfererM i l (e l))
  -> InfererM i n (PairE CBlock (ReconAbs CoreIR e) n)
buildBlockInfWithRecon cont = do
  ab <- buildDeclsInfUnzonked cont
  (declsResult, recon) <- refreshAbs ab \decls result -> do
    (newResult, recon) <- telescopicCapture decls result
    return (Abs decls newResult, recon)
  block <- makeBlockFromDecls declsResult
  return $ PairE block recon
{-# INLINE buildBlockInfWithRecon #-}

buildLamInf
  :: EmitsInf n
  => NameHint -> Arrow -> CType n
  -> (forall l. (EmitsInf  l, Ext n l) => CAtomName l -> InfererM i l (EffectRow CoreIR l))
  -> (forall l. (EmitsBoth l, Ext n l) => CAtomName l -> InfererM i l (CAtom l))
  -> InfererM i n (CAtom n)
buildLamInf hint arr ty fEff fBody = do
  Abs (b:>_) (body `PairE` effs) <-
    buildAbsInf hint arr ty \v -> do
      effs <- fEff v
      body <- withAllowedEffects effs $ buildBlockInf $ sinkM v >>= fBody
      return $ body `PairE` effs
  return $ lamExprToAtom (UnaryLamExpr (b:>ty) body) arr (Just $ Abs (b:>ty) effs)

buildPiAbsInf
  :: (EmitsInf n, SinkableE e, RenameE e, HoistableE e)
  => NameHint -> Arrow -> CType n
  -> (forall l. (EmitsInf l, Ext n l) => CAtomName l -> InfererM i l (e l))
  -> InfererM i n (Abs CBinder e n)
buildPiAbsInf hint arr ty body = do
  Abs (b:>_) resultTy <-
    buildAbsInf hint arr ty \v ->
      withoutEffects $ body v
  return $ Abs (b:>ty) resultTy

buildPiInf
  :: EmitsInf n
  => NameHint -> Arrow -> CType n
  -> (forall l. (EmitsInf l, Ext n l) => CAtomName l -> InfererM i l (EffectRow CoreIR l, CType l))
  -> InfererM i n (PiType n)
buildPiInf hint arr ty body = do
  Abs (b:>_) (PairE effs resultTy) <-
    buildAbsInf hint arr ty \v ->
      withoutEffects do
        (effs, resultTy) <- body v
        return $ PairE effs resultTy
  return $ PiType (b:>ty) arr effs resultTy

buildTabPiInf
  :: EmitsInf n
  => NameHint -> IxType CoreIR n
  -> (forall l. (EmitsInf l, Ext n l) => CAtomName l -> InfererM i l (CType l))
  -> InfererM i n (TabPiType CoreIR n)
buildTabPiInf hint ty body = do
  Abs (b:>_) resultTy <-
    buildAbsInf hint PlainArrow ty \v ->
      withoutEffects $ body v
  return $ TabPiType (b:>ty) resultTy

buildDepPairTyInf
  :: EmitsInf n
  => NameHint -> CType n
  -> (forall l. (EmitsInf l, Ext n l) => CAtomName l -> InfererM i l (CType l))
  -> InfererM i n (DepPairType CoreIR n)
buildDepPairTyInf hint ty body = do
  Abs (b:>_) resultTy <- buildAbsInf hint PlainArrow ty body
  return $ DepPairType (b :> ty) resultTy

buildAltInf
  :: EmitsInf n
  => CType n
  -> (forall l. (EmitsBoth l, Ext n l) => CAtomName l -> InfererM i l (CAtom l))
  -> InfererM i n (Alt CoreIR n)
buildAltInf ty body = do
  buildAbsInf noHint PlainArrow ty \v ->
    buildBlockInf do
      Distinct <- getDistinct
      body $ sink v

-- === EmitsInf predicate ===

type EmitsBoth n = (EmitsInf n, Emits n)

class Mut n => EmitsInf (n::S)
data EmitsInfEvidence (n::S) where
  EmitsInf :: EmitsInf n => EmitsInfEvidence n
instance EmitsInf UnsafeS

fabricateEmitsInfEvidence :: forall n. EmitsInfEvidence n
fabricateEmitsInfEvidence = withFabricatedEmitsInf @n EmitsInf

fabricateEmitsInfEvidenceM :: forall m n. Monad1 m => m n (EmitsInfEvidence n)
fabricateEmitsInfEvidenceM = return fabricateEmitsInfEvidence

withFabricatedEmitsInf :: forall n a. (EmitsInf n => a) -> a
withFabricatedEmitsInf cont = fromWrapWithEmitsInf
 ( TrulyUnsafe.unsafeCoerce ( WrapWithEmitsInf cont :: WrapWithEmitsInf n       a
                                                  ) :: WrapWithEmitsInf UnsafeS a)
newtype WrapWithEmitsInf n r =
  WrapWithEmitsInf { fromWrapWithEmitsInf :: EmitsInf n => r }

-- === instances ===

instance PrettyE e => Pretty (UDeclInferenceResult e l) where
  pretty = \case
    UDeclResultDone e -> pretty e
    UDeclResultBindName _ block _ -> pretty block
    UDeclResultBindPattern _ block _ -> pretty block

instance SinkableE e => SinkableE (UDeclInferenceResult e) where
  sinkingProofE = todoSinkableProof

instance (RenameE e, CheckableE e) => CheckableE (UDeclInferenceResult e) where
  checkE = \case
    UDeclResultDone _ -> return ()
    UDeclResultBindName _ block _ -> checkE block
    UDeclResultBindPattern _ block _ -> checkE block

instance (Monad m, ExtOutMap InfOutMap decls, OutFrag decls)
        => EnvReader (InplaceT InfOutMap decls m) where
  unsafeGetEnv = do
    InfOutMap env _ _ _ _ <- getOutMapInplaceT
    return env

instance (Monad m, ExtOutMap InfOutMap decls, OutFrag decls)
         => EnvExtender (InplaceT InfOutMap decls m) where
  refreshAbs ab cont = UnsafeMakeInplaceT \env decls ->
    refreshAbsPure (toScope env) ab \_ b e -> do
      let subenv = extendOutMap env $ toEnvFrag b
      (ans, d, _) <- unsafeRunInplaceT (cont b e) subenv emptyOutFrag
      case fabricateDistinctEvidence @UnsafeS of
        Distinct -> do
          let env' = extendOutMap (unsafeCoerceE env) d
          return (ans, catOutFrags decls d, env')
  {-# INLINE refreshAbs #-}

instance BindsEnv InfOutFrag where
  toEnvFrag (InfOutFrag frag _ _) = toEnvFrag frag

instance GenericE SynthType where
  type RepE SynthType = EitherE2 DictType (PairE (LiftE Arrow) (Abs CBinder SynthType))
  fromE (SynthDictType d) = Case0 d
  fromE (SynthPiType arrow t) = Case1 (PairE (LiftE arrow) t)
  toE (Case0 d) = SynthDictType d
  toE (Case1 (PairE (LiftE arrow) t)) = SynthPiType arrow t
  toE _ = error "impossible"

instance AlphaEqE       SynthType
instance AlphaHashableE SynthType
instance SinkableE      SynthType
instance HoistableE     SynthType
instance RenameE        SynthType
instance SubstE AtomSubstVal SynthType

-- See Note [Confuse GHC] from Simplify.hs
confuseGHC :: EnvReader m => m n (DistinctEvidence n)
confuseGHC = getDistinct
{-# INLINE confuseGHC #-}<|MERGE_RESOLUTION|>--- conflicted
+++ resolved
@@ -925,7 +925,7 @@
 {-# INLINE extendSynthCandidatesInf #-}
 
 extendSynthCandidates :: Arrow -> CAtomName n -> Env n -> Env n
-extendSynthCandidates ClassArrow v (Env topEnv (ModuleEnv a b scs)) =
+extendSynthCandidates (ClassArrow _) v (Env topEnv (ModuleEnv a b scs)) =
   Env topEnv (ModuleEnv a b scs')
   where scs' = scs <> SynthCandidates [v] mempty
 extendSynthCandidates _ _ env = env
@@ -949,13 +949,8 @@
 checkSigma :: EmitsBoth o
            => NameHint -> UExpr i -> SigmaType o -> InfererM i o (CAtom o)
 checkSigma hint expr sTy = confuseGHC >>= \_ -> case sTy of
-<<<<<<< HEAD
-  Pi piTy@(PiType (PiBinder b _ arrow) _ _)
+  Pi piTy@(PiType (b:>_) arrow _ _)
     | arrow == ImplicitArrow || isClassArrow arrow -> case expr of
-=======
-  Pi piTy@(PiType (b:>_) arrow _ _)
-    | arrow `elem` [ImplicitArrow, ClassArrow] -> case expr of
->>>>>>> 2a8f4447
         WithSrcE _ (ULam lam@(ULamExpr arrow' _ _)) | arrow == arrow' -> checkULam lam piTy
         -- we have to add the lambda argument corresponding to the implicit pi
         -- type argument
@@ -1815,12 +1810,7 @@
   result <- cont
   return $ Abs Empty result
 withSuperclassBindersRec (ty:rest) cont = do
-<<<<<<< HEAD
-  let binding = PiBinding (ClassArrow Full) ty
-  Abs (b:>_) (Abs bs e) <- buildAbsInf noHint binding \_ -> do
-=======
-  Abs (b:>_) (Abs bs e) <- buildAbsInf noHint ClassArrow ty \_ -> do
->>>>>>> 2a8f4447
+  Abs (b:>_) (Abs bs e) <- buildAbsInf noHint (ClassArrow Full) ty \_ -> do
     ListE rest' <- sinkM $ ListE rest
     withSuperclassBindersRec rest' cont
   return $ Abs (Nest b bs) e
@@ -2003,7 +1993,7 @@
     ListE t' <- sinkM $ ListE t
     introDicts t' m
   Abs (b:>ty) (Abs bs e) <- return ab
-  return $ Abs (Nest (RolePiBinder b ty ClassArrow DictParam) bs) e
+  return $ Abs (Nest (RolePiBinder b ty (ClassArrow Full) DictParam) bs) e
 
 introDictTys :: forall i o. EmitsInf o
              => [CType o]
@@ -2928,7 +2918,6 @@
   Abs bs (InstanceDefAbsBody params superclasses doneMethods todoMethods)
 
 synthInstanceDef
-<<<<<<< HEAD
   :: (Mut n, TopBuilder m, EnvReader m,  Fallible1 m) => InstanceName n -> InstanceDef n -> m n ()
 synthInstanceDef instanceName (InstanceDef className bs params (InstanceBody superclasses methods)) = do
   let ab = InstanceDefAbs bs params superclasses [] methods
@@ -2940,24 +2929,27 @@
     recur ab cname iname = do
       (def, ab') <- liftExceptEnvReaderM $ refreshAbs ab
         \bs' (InstanceDefAbsBody ps scs doneMethods (m:ms)) -> do
-          m' <- synthTopBlock m
-          let doneMethods' = doneMethods ++ [m']
-          let ab' = InstanceDefAbs bs' ps scs doneMethods' ms
-          let def = InstanceDef cname bs' ps $ InstanceBody scs doneMethods'
-          return (def, ab')
+          EnvReaderT $ ReaderT \(Distinct, env) -> do
+            let env' = extendSynthCandidatess bs' env
+            flip runReaderT (Distinct, env') $ runEnvReaderT' do
+              m' <- synthTopBlock m
+              let doneMethods' = doneMethods ++ [m']
+              let ab' = InstanceDefAbs bs' ps scs doneMethods' ms
+              let def = InstanceDef cname bs' ps $ InstanceBody scs doneMethods'
+              return (def, ab')
       updateInstanceDef iname def
       recur ab' cname iname
-=======
-  :: (EnvReader m, Fallible1 m) => InstanceDef n -> m n (InstanceDef n)
-synthInstanceDef (InstanceDef className bs params body) = do
-  liftExceptEnvReaderM $ refreshAbs (Abs bs (ListE params `PairE` body))
-    \bs' (ListE params' `PairE` InstanceBody superclasses methods) -> do
-       EnvReaderT $ ReaderT \(Distinct, env) -> do
-         let env' = extendSynthCandidatess bs' env
-         flip runReaderT (Distinct, env') $ runEnvReaderT' do
-           methods' <- mapM synthTopBlock methods
-           return $ InstanceDef className bs' params' $ InstanceBody superclasses methods'
->>>>>>> 2a8f4447
+-- =======
+--   :: (EnvReader m, Fallible1 m) => InstanceDef n -> m n (InstanceDef n)
+-- synthInstanceDef (InstanceDef className bs params body) = do
+--   liftExceptEnvReaderM $ refreshAbs (Abs bs (ListE params `PairE` body))
+--     \bs' (ListE params' `PairE` InstanceBody superclasses methods) -> do
+--        EnvReaderT $ ReaderT \(Distinct, env) -> do
+--          let env' = extendSynthCandidatess bs' env
+--          flip runReaderT (Distinct, env') $ runEnvReaderT' do
+--            methods' <- mapM synthTopBlock methods
+--            return $ InstanceDef className bs' params' $ InstanceBody superclasses methods'
+-- >>>>>>> main
 
 -- main entrypoint to dictionary synthesizer
 trySynthTerm :: (Fallible1 m, EnvReader m) => CType n -> RequiredMethodAccess -> m n (SynthAtom n)
@@ -3033,13 +3025,8 @@
 
 typeAsSynthType :: CType n -> Except (SynthType n)
 typeAsSynthType (DictTy dictTy) = return $ SynthDictType dictTy
-<<<<<<< HEAD
-typeAsSynthType (Pi (PiType b@(PiBinder _ _ arrow) Pure resultTy))
+typeAsSynthType (Pi (PiType b arrow Pure resultTy))
   | arrow == ImplicitArrow || isClassArrow arrow = do
-=======
-typeAsSynthType (Pi (PiType b arrow Pure resultTy))
-  | arrow == ImplicitArrow || arrow == ClassArrow = do
->>>>>>> 2a8f4447
      resultTy' <- typeAsSynthType resultTy
      return $ SynthPiType arrow $ Abs b resultTy'
 typeAsSynthType ty = Failure $ Errs [Err TypeErr mempty $ "Can't synthesize terms of type: " ++ pprint ty]
@@ -3087,15 +3074,9 @@
           return $ void superclasses
       return $ enumerate superclasses <&> \(i, _) -> DictCon $ SuperclassProj synthExpr i
 
-<<<<<<< HEAD
 synthTerm :: SynthType n -> RequiredMethodAccess -> SyntherM n (SynthAtom n)
 synthTerm ty reqMethodAccess = confuseGHC >>= \_ -> case ty of
-  SynthPiType (Abs (PiBinder b argTy arr) resultTy) ->
-=======
-synthTerm :: SynthType n -> SyntherM n (SynthAtom n)
-synthTerm ty = confuseGHC >>= \_ -> case ty of
   SynthPiType arr (Abs (b:>argTy) resultTy) ->
->>>>>>> 2a8f4447
     withFreshBinder (getNameHint b) argTy \b' -> do
       let v = binderName b'
       resultTy' <- applyRename (b@>v) resultTy
@@ -3258,19 +3239,10 @@
   hoistState _ _ (DictSynthTraverserS errs) = DictSynthTraverserS errs
 
 instance GenericTraverser CoreIR UnitB DictSynthTraverserS where
-<<<<<<< HEAD
-  traverseAtom a@(DictHole (AlwaysEqual ctx) ty access) = do
-    ty' <- cheapNormalize =<< traverseAtom ty
-    ans <- liftEnvReaderT $ addSrcContext ctx $ trySynthTerm ty' access
-    case ans of
-      Failure errs -> put (DictSynthTraverserS errs) >> substM a
-      Success d    -> return d
-  traverseAtom atom = traverseAtomDefault atom
-=======
   traverseAtom atom = case atom of
-    DictHole (AlwaysEqual ctx) ty -> do
+    DictHole (AlwaysEqual ctx) ty access -> do
       ty' <- cheapNormalize =<< traverseAtom ty
-      ans <- liftEnvReaderT $ addSrcContext ctx $ trySynthTerm ty'
+      ans <- liftEnvReaderT $ addSrcContext ctx $ trySynthTerm ty' access
       case ans of
         Failure errs -> put (DictSynthTraverserS errs) >> substM atom
         Success d    -> return d
@@ -3299,7 +3271,6 @@
     extendDoubleInplaceTLocal (extendSynthCandidates c v) $ runDoubleBuilderT' $
       runStateT1 (runSubstReaderT env $ runGenericTraverserM' cont) s
 {-# INLINE extendSynthCandidatesDict #-}
->>>>>>> 2a8f4447
 
 -- === Inference-specific builder patterns ===
 
