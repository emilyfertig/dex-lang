--- conflicted
+++ resolved
@@ -453,19 +453,13 @@
           wgThrAccs <- destGet thrAccsArr =<< intToIndex widIdxTy wid
           thrAccs   <- destGet wgThrAccs  =<< intToIndex tidIdxTy tid
           let thrAccsList = fromDestConsList thrAccs
-<<<<<<< HEAD
-          let threadDest = foldr ((Con . ConRef) ... flip PairCon) tileDest thrAccsList
-          -- TODO: Make sure that threadDest has the right type
-          void $ translateBlock (env <> gtidB @> SubstVal gtid <> nthrB @> SubstVal nthr)
-                    (Just threadDest, body)
-=======
           let mkPair = \x y -> ProdCon [x, y]
           let threadDest = foldr ((Con . ConRef) ... flip mkPair) tileDest thrAccsList
           case (getType threadDest) == (RawRefTy $ getType body) of
             True -> return ()
             _    -> error "Invalid threadDest type"
-          void $ translateBlock (env <> gtidB @> gtid <> nthrB @> nthr) (Just threadDest, body)
->>>>>>> 47955edf
+          void $ translateBlock (env <> gtidB @> SubstVal gtid <> nthrB @> SubstVal nthr)
+                   (Just threadDest, body)
           wgAccs <- destGet wgAccsArr =<< intToIndex widIdxTy wid
           workgroupReduce tid wgAccs wgThrAccs workgroupSize
         return (mappingKernelBody, (numWorkgroups, wgAccsArr, widIdxTy))
@@ -655,7 +649,7 @@
         return $ Con $ ConRef $ SumAsProd ty tag contents
   DepPairTy a@(Abs b _) -> do
     lhsDest <- makeDestRec $ absArgType a
-    v       <- freshVarE UnknownBinder b  -- TODO: scope names more carefully
+    v       <- freshVarE UnknownBinder $ binderType b  -- TODO: scope names more carefully
     rhsDest <- withDepVar (Bind v) $ makeDestRec $ applyAbs a $ Var v
     return $ DepPairRef lhsDest (Abs (Bind v) rhsDest) a
   RecordTy (NoExt types) -> (Con . RecordRef) <$> forM types rec
